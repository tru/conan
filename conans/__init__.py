--- conflicted
+++ resolved
@@ -19,8 +19,4 @@
 SERVER_CAPABILITIES = [COMPLEX_SEARCH_CAPABILITY, REVISIONS]  # Server is always with revisions
 DEFAULT_REVISION_V1 = "0"
 
-<<<<<<< HEAD
-__version__ = '1.16.0'
-=======
-__version__ = '1.16.1'
->>>>>>> 2ad5ac5a
+__version__ = '1.16.1'