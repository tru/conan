from conans.client.paths import ConanPaths
import sys
import os
from conans.client.output import ConanOutput, Color
import argparse
from conans.errors import ConanException
import inspect
from conans.client.remote_manager import RemoteManager
from conans.client.userio import UserIO
from conans.client.rest.auth_manager import ConanApiAuthManager
from conans.client.rest.rest_client import RestApiClient
from conans.client.store.localdb import LocalDB
from conans.util.log import logger
from conans.model.ref import ConanFileReference, PackageReference
from conans.client.manager import ConanManager
from conans.paths import CONANFILE
import requests
from conans.client.rest.version_checker import VersionCheckerRequester
from conans import __version__ as CLIENT_VERSION
from conans.client.conf import MIN_SERVER_COMPATIBLE_VERSION
from conans.model.version import Version
from conans.client.migrations import ClientMigrator
import hashlib
import shutil
from conans.util.files import rmdir, load
from argparse import RawTextHelpFormatter
import re


class Extender(argparse.Action):
    '''Allows to use the same flag several times in a command and creates a list with the values.
       For example:
           conans install OpenSSL/1.0.2e@lasote/stable -o qt:value -o mode:2 -s cucumber:true
           It creates:
           options = ['qt:value', 'mode:2']
           settings = ['cucumber:true']
    '''

    def __call__(self, parser, namespace, values, option_strings=None):  # @UnusedVariable
        # Need None here incase `argparse.SUPPRESS` was supplied for `dest`
        dest = getattr(namespace, self.dest, None)
        if(not hasattr(dest, 'extend') or dest == self.default):
            dest = []
            setattr(namespace, self.dest, dest)
            # if default isn't set to None, this method might be called
            # with the default as `values` for other arguments which
            # share this destination.
            parser.set_defaults(**{self.dest: None})

        try:
            dest.extend(values)
        except ValueError:
            dest.append(values)


class Command(object):
    """ A single command of the conans application, with all the first level commands.
    Manages the parsing of parameters and delegates functionality in
    collaborators.
    It can also show help of the tool
    """
    def __init__(self, paths, user_io, runner, remote_manager, localdb):
        assert isinstance(user_io, UserIO)
        assert isinstance(paths, ConanPaths)
        self._conan_paths = paths
        self._user_io = user_io
        self._runner = runner
        self._manager = ConanManager(paths, user_io, runner, remote_manager, localdb)
        self._localdb = localdb

    def _parse_args(self, parser):
        parser.add_argument("-r", "--remote", help='look for in the remote storage')
        parser.add_argument("--options", "-o",
                            help='load options to build the package, e.g., -o with_qt=true',
                            nargs=1, action=Extender)
        parser.add_argument("--settings", "-s",
                            help='load settings to build the package, -s compiler:gcc',
                            nargs=1, action=Extender)
        parser.add_argument("--build", "-b", action=Extender, nargs="*",
                            help='''Optional, use it to choose if you want to build from sources:

--build            Build all from sources, do not use binary packages.
--build=never      Default option. Never build, use binary packages or fail if a binary package is not found.
--build=missing    Build from code if a binary package is not found.
--build=[pattern]  Build always these packages from source, but never build the others. Allows multiple --build parameters.
''')

    def _detect_tested_library_name(self):
        conanfile_content = load(CONANFILE)
        match = re.search('^\s*name\s*=\s*"(.*)"', conanfile_content, re.MULTILINE)
        if match:
            return "%s*" % match.group(1)

        self._user_io.out.warn("Cannot detect a valid conanfile in current directory")
        return None

    def _get_build_sources_parameter(self, build_param):
        # returns True if we want to build the missing libraries
        #         False if building is forbidden
        #         A list with patterns: Will force build matching libraries,
        #                               will look for the package for the rest

        if isinstance(build_param, list):
            if len(build_param) == 0:  # All packages from source
                return ["*"]
            elif len(build_param) == 1 and build_param[0] == "never":
                return False  # Default
            elif len(build_param) == 1 and build_param[0] == "missing":
                return True
            else:  # A list of expressions to match (if matches, will build from source)
                return ["%s*" % ref_expr for ref_expr in build_param]
        else:
            return False  # Nothing is built

    def test(self, *args):
        """ build and run your package test. Must have conanfile.py with "test"
        method and "test" subfolder with package consumer test project
        """
        parser = argparse.ArgumentParser(description=self.test.__doc__, prog="conan test",
                                         formatter_class=RawTextHelpFormatter)
        parser.add_argument("path", nargs='?', default="",
                            help='path to conanfile file, '
                            'e.g. /my_project/')
        self._parse_args(parser)

        args = parser.parse_args(*args)

        root_folder = os.path.normpath(os.path.join(os.getcwd(), args.path))
        test_folder = os.path.join(root_folder, "test")
        if not os.path.exists(test_folder):
            raise ConanException("test folder not available")

        lib_to_test = self._detect_tested_library_name()

        # Get False or a list of patterns to check
        if args.build is None and lib_to_test:  # Not specified, force build the tested library
            args.build = [lib_to_test]
        else:
            args.build = self._get_build_sources_parameter(args.build)

        options = args.options or []
        settings = args.settings or []

        sha = hashlib.sha1("".join(options + settings)).hexdigest()
        build_folder = os.path.join(root_folder, "build", sha)
        rmdir(build_folder)
        shutil.copytree(test_folder, build_folder)

        self._manager.install(reference=build_folder,
                              current_path=build_folder,
                              remote=args.remote,
                              options=options,
                              settings=settings,
                              build_mode=args.build)
        self._manager.build(build_folder, build_folder, test=True)

    def install(self, *args):
        """ install in the local store the given requirements.
        Requirements can be defined in the command line or in a conanfile.
        EX: conans install opencv/2.4.10@lasote/testing
        """
        parser = argparse.ArgumentParser(description=self.install.__doc__, prog="conan install",
                                         formatter_class=RawTextHelpFormatter)
        parser.add_argument("reference", nargs='?', default="",
                            help='reference'
                            'e.g., OpenSSL/1.0.2e@lasote/stable or ./my_project/')
        parser.add_argument("--package", "-p", nargs=1, action=Extender, help='Force install specified package ID (ignore settings/options)')
        parser.add_argument("--all", action='store_true',
                            default=False, help='Install all packages from the specified reference')

        self._parse_args(parser)

        args = parser.parse_args(*args)
        current_path = os.getcwd()
        try:
            reference = ConanFileReference.loads(args.reference)
        except:
            reference = os.path.normpath(os.path.join(current_path, args.reference))

        if args.all or args.package:  # Install packages without settings (fixed ids or all)
            if args.all:
                args.package = []
            if not args.reference or not isinstance(reference, ConanFileReference):
                raise ConanException("Invalid conanfile reference. e.g., OpenSSL/1.0.2e@lasote/stable")
            self._manager.download(reference, args.package, remote=args.remote)
        else:  # Classic install, package chosen with settings and options
            # Get False or a list of patterns to check
            args.build = self._get_build_sources_parameter(args.build)
            option_dict = args.options or []
            settings_dict = args.settings or []
            self._manager.install(reference=reference,
                                  current_path=current_path,
                                  remote=args.remote,
                                  options=option_dict,
                                  settings=settings_dict,
                                  build_mode=args.build)

    def info(self, *args):
        """ Prints information about the requirements.
        Requirements can be defined in the command line or in a conanfile.
        EX: conans info opencv/2.4.10@lasote/testing
        """
        parser = argparse.ArgumentParser(description=self.info.__doc__, prog="conan info",
                                         formatter_class=RawTextHelpFormatter)
        parser.add_argument("reference", nargs='?', default="",
                            help='reference name or path to conanfile file, '
                            'e.g., OpenSSL/1.0.2e@lasote/stable or ./my_project/')
        self._parse_args(parser)

        args = parser.parse_args(*args)

        # Get False or a list of patterns to check
        args.build = self._get_build_sources_parameter(args.build)
        option_dict = args.options or []
        settings_dict = args.settings or []
        current_path = os.getcwd()
        try:
            reference = ConanFileReference.loads(args.reference)
        except:
            reference = os.path.normpath(os.path.join(current_path, args.reference))

        self._manager.install(reference=reference,
                              current_path=current_path,
                              remote=args.remote,
                              options=option_dict,
                              settings=settings_dict,
                              build_mode=args.build,
                              info=True)

    def build(self, *args):
        """ calls your project conanfile.py "build" method.
            EX: conans build ./my_project
            Intended for package creators, requires a conanfile.py.
        """
        parser = argparse.ArgumentParser(description=self.build.__doc__, prog="conan build")
        parser.add_argument("path", nargs="?",
                            help='path to user conanfile.py, e.g., conans build .',
                            default="")
        args = parser.parse_args(*args)
        current_path = os.getcwd()
        if args.path:
            root_path = os.path.abspath(args.path)
        else:
            root_path = current_path
        self._manager.build(root_path, current_path)

    def package(self, *args):
        """ calls your conanfile.py "package" method for a specific package or regenerates the existing
            package's manifest.
            Intended for package creators, for regenerating a package without recompiling the source.
<<<<<<< HEAD
            Eg conans package OpenSSL/1.0.2e@lasote/stable 9cf83afd07b678d38a9c1645f605875400847ff3
        """
        parser = argparse.ArgumentParser(description=self.package.__doc__, prog="conan package")
        parser.add_argument("reference", help='reference name. e.g., OpenSSL/1.0.2e@lasote/stable')
        parser.add_argument("package", help='Package ID to regenerate. e.g., '
                                            '9cf83afd07b678d38a9c1645f605875400847ff3')
=======
            e.g. conan package openssl/1.0.2@lasote/testing 9cf83afd07b678d38a9c1645f605875400847ff3
        """
        parser = argparse.ArgumentParser(description=self.package.__doc__, prog="conan package")
        parser.add_argument("reference", help='reference name. e.g., openssl/1.0.2@lasote/testing')
        parser.add_argument("package", nargs="?", default="",
                            help='Package ID to regenerate. e.g., '
                                 '9cf83afd07b678d38a9c1645f605875400847ff3')
        parser.add_argument("-o", "--only-manifest", default=False, action='store_true',
                            help='Just regenerate manifest for the existing package.'
                                 'If True conan won\'t call your conanfile\'s package method.')
        parser.add_argument("--all", action='store_true',
                            default=False, help='Package all packages from specified reference')
>>>>>>> 4bdbc930

        args = parser.parse_args(*args)

        try:
            reference = ConanFileReference.loads(args.reference)
        except:
            raise ConanException("Invalid conanfile reference. e.g., OpenSSL/1.0.2e@lasote/stable")

        self._manager.package(reference, args.package, args.only_manifest, args.all)

    def export(self, *args):
        """ copies a conanfile.py and associated (export) files to your local store,
        where it can be shared and reused in other projects.
        From that store, it can be uploaded to any remote with "upload" command.
        """
        parser = argparse.ArgumentParser(description=self.export.__doc__, prog="conan export")
        parser.add_argument("user", help='user_name[/channel]. By default, channel is '
                                         '"testing", e.g., phil or phil/stable')
        parser.add_argument('--path', '-p', default=None,
                            help='Optional. Folder with a %s. Default current directory.'
                            % CONANFILE)
        args = parser.parse_args(*args)

        current_path = args.path or os.getcwd()
        self._manager.export(args.user, current_path)

    def remove(self, *args):
        """ Remove any folder from your local/remote store
        """
        parser = argparse.ArgumentParser(description=self.remove.__doc__, prog="conan remove")
        parser.add_argument('pattern', help='Pattern name, e.g., openssl/*')
        parser.add_argument('-p', '--packages', const=[], nargs='?',
                            help='By default, remove all the packages or select one, '
                                 'specifying the SHA key')
        parser.add_argument('-b', '--builds', const=[], nargs='?',
                            help='By default, remove all the build folders or select one, '
                                 'specifying the SHA key')
        parser.add_argument('-s', '--src', default=False, action="store_true",
                            help='Remove source folders')
        parser.add_argument('-f', '--force', default=False,
                            action='store_true', help='Remove without requesting a confirmation')
        parser.add_argument('-r', '--remote', help='Remote origin')
        args = parser.parse_args(*args)

        if args.packages:
            args.packages = args.packages.split(",")
        if args.builds:
            args.builds = args.builds.split(",")
        self._manager.remove(args.pattern, package_ids_filter=args.packages,
                             build_ids=args.builds,
                             src=args.src, force=args.force, remote=args.remote)

    def copy(self, *args):
        """ Copy packages to another user/channel
        """
        parser = argparse.ArgumentParser(description=self.copy.__doc__, prog="conan copy")
        parser.add_argument("reference", default="",
                            help='reference'
                            'e.g., OpenSSL/1.0.2e@lasote/stable')
        parser.add_argument("user_channel", default="",
                            help='Destination user/channel'
                            'e.g., lasote/testing')
        parser.add_argument("--package", "-p", nargs=1, action=Extender,
                            help='copy specified package ID')
        parser.add_argument("--all", action='store_true',
                            default=False,
                            help='Copy all packages from the specified reference')
        parser.add_argument("--force", action='store_true',
                            default=False,
                            help='Override destination packages and conanfile')
        args = parser.parse_args(*args)

        reference = ConanFileReference.loads(args.reference)
        new_ref = ConanFileReference.loads("%s/%s@%s" % (reference.name,
                                                         reference.version,
                                                         args.user_channel))
        if args.all:
            args.package = []
        self._manager.copy(reference, args.package, new_ref.user, new_ref.channel, args.force)

    def user(self, *parameters):
        """ shows or change the current user """
        parser = argparse.ArgumentParser(description=self.user.__doc__, prog="conan user")
        parser.add_argument("name", nargs='?', default=None,
                            help='Username you want to use. '
                                 'If no name is provided it will show the current user.')
        parser.add_argument("-p", "--password", help='User password')
        parser.add_argument("--remote", "-r", help='look for in the remote storage')
        args = parser.parse_args(*parameters)  # To enable -h
        self._manager.user(args.remote, args.name, args.password)

    def search(self, *args):
        """ show local/remote packages
        """
        parser = argparse.ArgumentParser(description=self.search.__doc__, prog="conan search")
        parser.add_argument('pattern', nargs='?', help='Pattern name, e.g., openssl/*')
        parser.add_argument('--case-sensitive', default=False,
                            action='store_true', help='Make a case-sensitive search')
        parser.add_argument('-r', '--remote', help='Remote origin')
        parser.add_argument('-v', '--verbose', default=False,
                            action='store_true', help='Show packages options and settings')
        parser.add_argument('-p', '--package', help='Package ID pattern. EX: 23*', default=None)
        args = parser.parse_args(*args)

        self._manager.search(args.pattern,
                             args.remote,
                             ignorecase=not args.case_sensitive,
                             verbose=args.verbose,
                             package_pattern=args.package)

    def upload(self, *args):
        """ uploads a conanfile or binary packages from the local store to any remote.
        To upload something, it should be "exported" first.
        """
        parser = argparse.ArgumentParser(description=self.upload.__doc__,
                                         prog="conan upload")
        parser.add_argument("reference",
                            help='conan reference, e.g., OpenSSL/1.0.2e@lasote/stable')
        # TODO: packageparser.add_argument('package', help='user name')
        parser.add_argument("--package", "-p", default=None, help='package ID to upload')
        parser.add_argument("--remote", "-r", help='upload to this specific remote')
        parser.add_argument("--all", action='store_true',
                            default=False, help='Upload both conans sources and packages')
        parser.add_argument("--force", action='store_true',
                            default=False,
                            help='Do not check conans date, override remote with local')

        args = parser.parse_args(*args)

        conan_ref = ConanFileReference.loads(args.reference)
        package_id = args.package

        if not conan_ref and not package_id:
            raise ConanException("Enter conans or package id")

        self._manager.upload(conan_ref, package_id,
                             args.remote, all_packages=args.all, force=args.force)

    def _show_help(self):
        """ prints a summary of all commands
        """
        self._user_io.out.writeln('Conan commands. Type $conan "command" -h for help',
                                  Color.BRIGHT_YELLOW)
        commands = self._commands()
        for name in sorted(self._commands()):
            self._user_io.out.write('  %-10s' % name, Color.GREEN)
            self._user_io.out.writeln(commands[name].__doc__.split('\n', 1)[0])

    def _commands(self):
        """ returns a list of available commands
        """
        result = {}
        for m in inspect.getmembers(self, predicate=inspect.ismethod):
            method_name = m[0]
            if not method_name.startswith('_'):
                method = m[1]
                if method.__doc__ and not method.__doc__.startswith('HIDDEN'):
                    result[method_name] = method
        return result

    def run(self, *args):
        """HIDDEN: entry point for executing commands, dispatcher to class
        methods
        """
        errors = False
        try:
            try:
                command = args[0][0]
                commands = self._commands()
                method = commands[command]
            except KeyError as exc:
                if command in ["-v", "--version"]:
                    self._user_io.out.success("Conan version %s" % CLIENT_VERSION)
                    return False
                self._show_help()
                if command in ["-h", "--help"]:
                    return False
                raise ConanException("Unknown command %s" % str(exc))
            except IndexError as exc:  # No parameters
                self._show_help()
                return False
            method(args[0][1:])
        except (KeyboardInterrupt, SystemExit) as exc:
            logger.error(exc)
            errors = True
        except ConanException as exc:
            logger.error(exc)
            # logger.debug(traceback.format_exc())
            errors = True
            self._user_io.out.error(str(exc))

        return errors


def migrate_and_get_paths(base_folder, out, storage_folder=None):
    # Init paths
    paths = ConanPaths(base_folder, storage_folder, out)

    # Migration system
    migrator = ClientMigrator(paths, Version(CLIENT_VERSION), out)
    migrator.migrate()

    # Init again paths, migration could change config
    paths = ConanPaths(base_folder, storage_folder, out)
    return paths


def main(args):
    """ main entry point of the conans application, using a Command to
    parse parameters
    """
    if hasattr(sys.stdout, "isatty") and sys.stdout.isatty():
        import colorama
        colorama.init()
        color = True
    else:
        color = False
    out = ConanOutput(sys.stdout, color)
    user_io = UserIO(out=out)

    user_folder = os.path.expanduser("~")
    paths = migrate_and_get_paths(user_folder, out)

    # Verify client version against remotes
    version_checker_requester = VersionCheckerRequester(requests, Version(CLIENT_VERSION),
                                                        Version(MIN_SERVER_COMPATIBLE_VERSION),
                                                        out)
    # To handle remote connections
    rest_api_client = RestApiClient(out, requester=version_checker_requester)
    # To store user and token
    localdb = LocalDB(paths.localdb)
    # Wraps RestApiClient to add authentication support (same interface)
    auth_manager = ConanApiAuthManager(rest_api_client, user_io, localdb)
    # Handle remote connections
    remote_manager = RemoteManager(paths, paths.conan_config.remotes, auth_manager, out)

    command = Command(paths, user_io, os.system, remote_manager, localdb)
    current_dir = os.getcwd()
    try:
        import signal

        def sigint_handler(signal, frame):
            print('You pressed Ctrl+C!')
            sys.exit(0)

        signal.signal(signal.SIGINT, sigint_handler)
        error = command.run(args)
    finally:
        os.chdir(current_dir)
    sys.exit(error)<|MERGE_RESOLUTION|>--- conflicted
+++ resolved
@@ -248,15 +248,7 @@
         """ calls your conanfile.py "package" method for a specific package or regenerates the existing
             package's manifest.
             Intended for package creators, for regenerating a package without recompiling the source.
-<<<<<<< HEAD
-            Eg conans package OpenSSL/1.0.2e@lasote/stable 9cf83afd07b678d38a9c1645f605875400847ff3
-        """
-        parser = argparse.ArgumentParser(description=self.package.__doc__, prog="conan package")
-        parser.add_argument("reference", help='reference name. e.g., OpenSSL/1.0.2e@lasote/stable')
-        parser.add_argument("package", help='Package ID to regenerate. e.g., '
-                                            '9cf83afd07b678d38a9c1645f605875400847ff3')
-=======
-            e.g. conan package openssl/1.0.2@lasote/testing 9cf83afd07b678d38a9c1645f605875400847ff3
+            e.g. conan package OpenSSL/1.0.2e@lasote/stable 9cf83afd07b678d38a9c1645f605875400847ff3
         """
         parser = argparse.ArgumentParser(description=self.package.__doc__, prog="conan package")
         parser.add_argument("reference", help='reference name. e.g., openssl/1.0.2@lasote/testing')
@@ -268,7 +260,6 @@
                                  'If True conan won\'t call your conanfile\'s package method.')
         parser.add_argument("--all", action='store_true',
                             default=False, help='Package all packages from specified reference')
->>>>>>> 4bdbc930
 
         args = parser.parse_args(*args)
 
