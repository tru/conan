import os
import sys
import requests

from collections import OrderedDict

import conans
from conans import __version__ as client_version, tools
from conans.client.cmd.create import create
from conans.client.plugin_manager import PluginManager
from conans.client.recorder.action_recorder import ActionRecorder
from conans.client.client_cache import ClientCache
from conans.client.conf import MIN_SERVER_COMPATIBLE_VERSION, ConanClientConfigParser
from conans.client.manager import ConanManager, existing_info_files
from conans.client.migrations import ClientMigrator
from conans.client.output import ConanOutput
from conans.client.profile_loader import read_profile, profile_from_args, \
    read_conaninfo_profile
from conans.client.recorder.search_recorder import SearchRecorder
from conans.client.recorder.upload_recoder import UploadRecorder
from conans.client.remote_manager import RemoteManager
from conans.client.remote_registry import RemoteRegistry
from conans.client.rest.auth_manager import ConanApiAuthManager
from conans.client.rest.rest_client import RestApiClient
from conans.client.rest.conan_requester import ConanRequester
from conans.client.rest.version_checker import VersionCheckerRequester
from conans.client.runner import ConanRunner
from conans.client.store.localdb import LocalDB
from conans.client.cmd.test import PackageTester
from conans.client.userio import UserIO
from conans.errors import ConanException
from conans.model.ref import ConanFileReference, PackageReference
from conans.model.version import Version
from conans.paths import get_conan_user_home, CONANINFO, BUILD_INFO
from conans.util.env_reader import get_env
from conans.util.files import save_files, exception_message_safe, mkdir
from conans.util.log import configure_logger
from conans.util.tracer import log_command, log_exception
from conans.tools import set_global_instances
from conans.client.cmd.uploader import CmdUpload
from conans.client.cmd.profile import cmd_profile_update, cmd_profile_get,\
    cmd_profile_delete_key, cmd_profile_create, cmd_profile_list
from conans.client.cmd.search import Search
from conans.client.cmd.user import users_clean, users_list, user_set
from conans.client.importer import undo_imports
from conans.client.cmd.export import cmd_export, export_alias
from conans.unicode import get_cwd
from conans.client.remover import ConanRemover
from conans.client.cmd.download import download
from conans.model.workspace import Workspace
from conans.client.graph.graph_manager import GraphManager
from conans.client.loader import ConanFileLoader
from conans.client.graph.proxy import ConanProxy
from conans.client.graph.python_requires import ConanPythonRequire
from conans.client.graph.range_resolver import RangeResolver


default_manifest_folder = '.conan_manifests'


def get_request_timeout():
    timeout = os.getenv("CONAN_REQUEST_TIMEOUT")
    try:
        return float(timeout) if timeout is not None else None
    except ValueError:
        raise ConanException("Specify a numeric parameter for 'request_timeout'")


def get_basic_requester(client_cache):
    requester = requests.Session()
    # Manage the verify and the client certificates and setup proxies

    return ConanRequester(requester, client_cache, get_request_timeout())


def api_method(f):
    def wrapper(*args, **kwargs):
        the_self = args[0]
        try:
            curdir = get_cwd()
            log_command(f.__name__, kwargs)
            with tools.environment_append(the_self._client_cache.conan_config.env_vars):
                # Patch the globals in tools
                return f(*args, **kwargs)
        except Exception as exc:
            msg = exception_message_safe(exc)
            try:
                log_exception(exc, msg)
            except BaseException:
                pass
            raise
        finally:
            os.chdir(curdir)
    return wrapper


def _make_abs_path(path, cwd=None, default=None):
    """convert 'path' to absolute if necessary (could be already absolute)
    if not defined (empty, or None), will return 'default' one or 'cwd'
    """
    cwd = cwd or get_cwd()
    if not path:
        abs_path = default or cwd
    elif os.path.isabs(path):
        abs_path = path
    else:
        abs_path = os.path.normpath(os.path.join(cwd, path))
    return abs_path


def _get_conanfile_path(path, cwd, py):
    """
    param py= True: Must be .py, False: Must be .txt, None: Try .py, then .txt
    """
    path = _make_abs_path(path, cwd)

    if os.path.isdir(path):  # Can be a folder
        if py:
            path = os.path.join(path, "conanfile.py")
        elif py is False:
            path = os.path.join(path, "conanfile.txt")
        else:
            path_py = os.path.join(path, "conanfile.py")
            if os.path.exists(path_py):
                path = path_py
            else:
                path = os.path.join(path, "conanfile.txt")

    if not os.path.isfile(path):  # Must exist
        raise ConanException("Conanfile not found: %s" % path)

    if py and not path.endswith(".py"):
        raise ConanException("A conanfile.py is needed (not valid conanfile.txt)")

    return path


class ConanAPIV1(object):

    @staticmethod
    def instance_remote_manager(requester, client_cache, user_io, _client_version,
                                min_server_compatible_version, plugin_manager):

        # Verify client version against remotes
        version_checker_req = VersionCheckerRequester(requester, _client_version,
                                                      min_server_compatible_version,
                                                      user_io.out)

        # To handle remote connections
        put_headers = client_cache.read_put_headers()
        rest_api_client = RestApiClient(user_io.out, requester=version_checker_req,
                                        put_headers=put_headers)
        # To store user and token
        localdb = LocalDB(client_cache.localdb)
        # Wraps RestApiClient to add authentication support (same interface)
        auth_manager = ConanApiAuthManager(rest_api_client, user_io, localdb)
        # Handle remote connections
        remote_manager = RemoteManager(client_cache, auth_manager, user_io.out, plugin_manager)
        return localdb, rest_api_client, remote_manager

    @staticmethod
    def factory(interactive=None):
        """Factory"""
        # Respect color env setting or check tty if unset
        color_set = "CONAN_COLOR_DISPLAY" in os.environ
        if ((color_set and get_env("CONAN_COLOR_DISPLAY", 1))
                or (not color_set
                    and hasattr(sys.stdout, "isatty")
                    and sys.stdout.isatty())):
            import colorama
            if get_env("PYCHARM_HOSTED"):  # in PyCharm disable convert/strip
                colorama.init(convert=False, strip=False)
            else:
                colorama.init()
            color = True
        else:
            color = False
        out = ConanOutput(sys.stdout, color)
        user_io = UserIO(out=out)

        try:
            user_home = get_conan_user_home()
            client_cache = migrate_and_get_client_cache(user_home, out)
            sys.path.append(os.path.join(user_home, "python"))
        except Exception as e:
            out.error(str(e))
            raise

        with tools.environment_append(client_cache.conan_config.env_vars):
            # Adjust CONAN_LOGGING_LEVEL with the env readed
            conans.util.log.logger = configure_logger()

            # Create Plugin Manager
            plugin_manager = PluginManager(client_cache.plugins_path,
                                           get_env("CONAN_PLUGINS", list()), user_io.out)

            # Get the new command instance after migrations have been done
            requester = get_basic_requester(client_cache)
            _, _, remote_manager = ConanAPIV1.instance_remote_manager(
                requester,
                client_cache, user_io,
                Version(client_version),
                Version(MIN_SERVER_COMPATIBLE_VERSION),
                plugin_manager)

            # Adjust global tool variables
            set_global_instances(out, requester)

            # Settings preprocessor
            if interactive is None:
                interactive = not get_env("CONAN_NON_INTERACTIVE", False)
            conan = ConanAPIV1(client_cache, user_io, get_conan_runner(), remote_manager,
                               plugin_manager, interactive=interactive)

        return conan, client_cache, user_io

    def __init__(self, client_cache, user_io, runner, remote_manager, plugin_manager,
                 interactive=True):
        assert isinstance(user_io, UserIO)
        assert isinstance(client_cache, ClientCache)
        self._client_cache = client_cache
        self._user_io = user_io
        self._runner = runner
        self._remote_manager = remote_manager
        self._registry = RemoteRegistry(self._client_cache.registry, self._user_io.out)
        if not interactive:
            self._user_io.disable_input()

        self._proxy = ConanProxy(client_cache, self._user_io.out, remote_manager,
                                 registry=self._registry)
        resolver = RangeResolver(self._user_io.out, client_cache, self._proxy)
        python_requires = ConanPythonRequire(self._proxy, resolver)
        self._loader = ConanFileLoader(self._runner, self._user_io.out, python_requires)
        self._graph_manager = GraphManager(self._user_io.out, self._client_cache, self._registry,
                                           self._remote_manager, self._loader, self._proxy, resolver)
        self._plugin_manager = plugin_manager

    def _init_manager(self, action_recorder):
        """Every api call gets a new recorder and new manager"""
        return ConanManager(self._client_cache, self._user_io, self._runner,
                            self._remote_manager, action_recorder, self._registry,
                            self._graph_manager, self._plugin_manager)

    @api_method
    def new(self, name, header=False, pure_c=False, test=False, exports_sources=False, bare=False,
            cwd=None, visual_versions=None, linux_gcc_versions=None, linux_clang_versions=None,
            osx_clang_versions=None, shared=None, upload_url=None, gitignore=None,
            gitlab_gcc_versions=None, gitlab_clang_versions=None,
            circleci_gcc_versions=None, circleci_clang_versions=None, circleci_osx_versions=None):
        from conans.client.cmd.new import cmd_new
        cwd = os.path.abspath(cwd or get_cwd())
        files = cmd_new(name, header=header, pure_c=pure_c, test=test,
                        exports_sources=exports_sources, bare=bare,
                        visual_versions=visual_versions,
                        linux_gcc_versions=linux_gcc_versions,
                        linux_clang_versions=linux_clang_versions,
                        osx_clang_versions=osx_clang_versions, shared=shared,
                        upload_url=upload_url, gitignore=gitignore,
                        gitlab_gcc_versions=gitlab_gcc_versions,
                        gitlab_clang_versions=gitlab_clang_versions,
                        circleci_gcc_versions=circleci_gcc_versions,
                        circleci_clang_versions=circleci_clang_versions,
                        circleci_osx_versions=circleci_osx_versions)

        save_files(cwd, files)
        for f in sorted(files):
            self._user_io.out.success("File saved: %s" % f)

    @api_method
    def inspect(self, path, attributes, remote_name=None):
        try:
            reference = ConanFileReference.loads(path)
        except ConanException:
            reference = None
            cwd = get_cwd()
            conanfile_path = _get_conanfile_path(path, cwd, py=True)
        else:
            update = True if remote_name else False
            result = self._proxy.get_recipe(reference, update, update, remote_name,
                                            ActionRecorder())
            conanfile_path, _, _, reference = result
        conanfile = self._loader.load_basic(conanfile_path, self._user_io.out)

        result = OrderedDict()
        if not attributes:
            attributes = ['name', 'version', 'url', 'license', 'author', 'description',
                          'generators', 'exports', 'exports_sources', 'short_paths',
                          'apply_env',  'build_policy']
        for attribute in attributes:
            try:
                attr = getattr(conanfile, attribute)
                result[attribute] = attr
            except AttributeError as e:
                raise ConanException(str(e))
        return result

    @api_method
    def test(self, path, reference, profile_name=None, settings=None, options=None, env=None,
             remote_name=None, update=False, build_modes=None, cwd=None, test_build_folder=None):

        settings = settings or []
        options = options or []
        env = env or []

        conanfile_path = _get_conanfile_path(path, cwd, py=True)
        cwd = cwd or get_cwd()
        profile = profile_from_args(profile_name, settings, options, env, cwd,
                                    self._client_cache)
        reference = ConanFileReference.loads(reference)
        recorder = ActionRecorder()
        manager = self._init_manager(recorder)
        pt = PackageTester(manager, self._user_io)
        pt.install_build_and_test(conanfile_path, reference, profile, remote_name,
                                  update, build_modes=build_modes,
                                  test_build_folder=test_build_folder)

    @api_method
    def create(self, conanfile_path, name=None, version=None, user=None, channel=None,
               profile_name=None, settings=None,
               options=None, env=None, test_folder=None, not_export=False,
               build_modes=None,
               keep_source=False, keep_build=False, verify=None,
               manifests=None, manifests_interactive=None,
               remote_name=None, update=False, cwd=None, test_build_folder=None):
        """
        API method to create a conan package

        :param test_folder: default None   - looks for default 'test' or 'test_package' folder),
                                    string - test_folder path
                                    False  - disabling tests
        """
        settings = settings or []
        options = options or []
        env = env or []

        try:
            cwd = cwd or os.getcwd()
            recorder = ActionRecorder()
            conanfile_path = _get_conanfile_path(conanfile_path, cwd, py=True)

            reference, conanfile = self._loader.load_export(conanfile_path, name, version, user,
                                                            channel)

            # Make sure keep_source is set for keep_build
            keep_source = keep_source or keep_build
            # Forcing an export!
            if not not_export:
                cmd_export(conanfile_path, conanfile, reference, keep_source, self._user_io.out,
                           self._client_cache, self._plugin_manager, self._registry)

            if build_modes is None:  # Not specified, force build the tested library
                build_modes = [conanfile.name]

            manifests = _parse_manifests_arguments(verify, manifests, manifests_interactive, cwd)
            manifest_folder, manifest_interactive, manifest_verify = manifests
            profile = profile_from_args(profile_name, settings, options, env,
                                        cwd, self._client_cache)

            manager = self._init_manager(recorder)
            recorder.add_recipe_being_developed(reference)

            create(reference, manager, self._user_io, profile, remote_name, update, build_modes,
                   manifest_folder, manifest_verify, manifest_interactive, keep_build,
                   test_build_folder, test_folder, conanfile_path)

            return recorder.get_info()

        except ConanException as exc:
            recorder.error = True
            exc.info = recorder.get_info()
            raise

    @api_method
    def export_pkg(self, conanfile_path, name, channel, source_folder=None, build_folder=None,
                   package_folder=None, install_folder=None, profile_name=None, settings=None,
                   options=None, env=None, force=False, user=None, version=None, cwd=None):

        settings = settings or []
        options = options or []
        env = env or []
        cwd = cwd or get_cwd()

        # Checks that info files exists if the install folder is specified
        if install_folder and not existing_info_files(_make_abs_path(install_folder, cwd)):
            raise ConanException("The specified install folder doesn't contain '%s' and '%s' "
                                 "files" % (CONANINFO, BUILD_INFO))

        conanfile_path = _get_conanfile_path(conanfile_path, cwd, py=True)

        if package_folder:
            if build_folder or source_folder:
                raise ConanException("package folder definition incompatible with build "
                                     "and source folders")
            package_folder = _make_abs_path(package_folder, cwd)

        build_folder = _make_abs_path(build_folder, cwd)
        install_folder = _make_abs_path(install_folder, cwd, default=build_folder)
        source_folder = _make_abs_path(source_folder, cwd, default=os.path.dirname(conanfile_path))

        # Checks that no both settings and info files are specified
        if install_folder and existing_info_files(install_folder) and \
                (profile_name or settings or options or env):
            raise ConanException("%s and %s are found, at '%s' folder, so specifying profile, "
                                 "settings, options or env is not allowed" % (CONANINFO, BUILD_INFO,
                                                                              install_folder))

        infos_present = existing_info_files(install_folder)
        if not infos_present:
            profile = profile_from_args(profile_name, settings, options, env=env,
                                        cwd=cwd, client_cache=self._client_cache)
        else:
            profile = read_conaninfo_profile(install_folder)

        reference, conanfile = self._loader.load_export(conanfile_path, name, version, user, channel)
        cmd_export(conanfile_path, conanfile, reference, False, self._user_io.out,
                   self._client_cache, self._plugin_manager, self._registry)

        recorder = ActionRecorder()
        manager = self._init_manager(recorder)
        manager.export_pkg(reference, source_folder=source_folder, build_folder=build_folder,
                           package_folder=package_folder, install_folder=install_folder,
                           profile=profile, force=force)

    @api_method
    def download(self, reference, remote_name=None, package=None, recipe=False):
        if package and recipe:
            raise ConanException("recipe parameter cannot be used together with package")
        # Install packages without settings (fixed ids or all)
        conan_ref = ConanFileReference.loads(reference)
        recorder = ActionRecorder()
        download(conan_ref, package, remote_name, recipe, self._registry, self._remote_manager,
                 self._client_cache, self._user_io.out, recorder, self._loader,
                 self._plugin_manager)

    @api_method
    def install_reference(self, reference, settings=None, options=None, env=None,
                          remote_name=None, verify=None, manifests=None,
                          manifests_interactive=None, build=None, profile_name=None,
                          update=False, generators=None, install_folder=None, cwd=None):

        try:
            recorder = ActionRecorder()
            cwd = cwd or os.getcwd()
            install_folder = _make_abs_path(install_folder, cwd)

            manifests = _parse_manifests_arguments(verify, manifests, manifests_interactive, cwd)
            manifest_folder, manifest_interactive, manifest_verify = manifests

            profile = profile_from_args(profile_name, settings, options, env, cwd,
                                        self._client_cache)

            if not generators:  # We don't want the default txt
                generators = False

            mkdir(install_folder)
            manager = self._init_manager(recorder)
            manager.install(reference=reference, install_folder=install_folder,
                            remote_name=remote_name, profile=profile, build_modes=build,
                            update=update, manifest_folder=manifest_folder,
                            manifest_verify=manifest_verify,
                            manifest_interactive=manifest_interactive,
                            generators=generators)
            return recorder.get_info()
        except ConanException as exc:
            recorder.error = True
            exc.info = recorder.get_info()
            raise

    @api_method
    def install(self, path="", settings=None, options=None, env=None,
                remote_name=None, verify=None, manifests=None,
                manifests_interactive=None, build=None, profile_name=None,
                update=False, generators=None, no_imports=False, install_folder=None, cwd=None):

        try:
            recorder = ActionRecorder()
            cwd = cwd or os.getcwd()
            manifests = _parse_manifests_arguments(verify, manifests, manifests_interactive, cwd)
            manifest_folder, manifest_interactive, manifest_verify = manifests

            profile = profile_from_args(profile_name, settings, options, env, cwd,
                                        self._client_cache)

            wspath = _make_abs_path(path, cwd)
            if install_folder:
                if os.path.isabs(install_folder):
                    wsinstall_folder = install_folder
                else:
                    wsinstall_folder = os.path.join(cwd, install_folder)
            else:
                wsinstall_folder = None
            workspace = Workspace.get_workspace(wspath, wsinstall_folder)
            if workspace:
                self._user_io.out.success("Using conanws.yml file from %s" % workspace._base_folder)
                manager = self._init_manager(recorder)
                manager.install_workspace(profile, workspace, remote_name, build, update)
                return

            install_folder = _make_abs_path(install_folder, cwd)
            conanfile_path = _get_conanfile_path(path, cwd, py=None)
            manager = self._init_manager(recorder)
            manager.install(reference=conanfile_path,
                            install_folder=install_folder,
                            remote_name=remote_name,
                            profile=profile,
                            build_modes=build,
                            update=update,
                            manifest_folder=manifest_folder,
                            manifest_verify=manifest_verify,
                            manifest_interactive=manifest_interactive,
                            generators=generators,
                            no_imports=no_imports)
            return recorder.get_info()
        except ConanException as exc:
            recorder.error = True
            exc.info = recorder.get_info()
            raise

    @api_method
    def config_get(self, item):
        config_parser = ConanClientConfigParser(self._client_cache.conan_conf_path)
        self._user_io.out.info(config_parser.get_item(item))
        return config_parser.get_item(item)

    @api_method
    def config_set(self, item, value):
        config_parser = ConanClientConfigParser(self._client_cache.conan_conf_path)
        config_parser.set_item(item, value)
        self._client_cache.invalidate()

    @api_method
    def config_rm(self, item):
        config_parser = ConanClientConfigParser(self._client_cache.conan_conf_path)
        config_parser.rm_item(item)
        self._client_cache.invalidate()

    @api_method
    def config_install(self, item, verify_ssl, config_type=None, args=None):
        # _make_abs_path, but could be not a path at all
        if item is not None and os.path.exists(item) and not os.path.isabs(item):
            item = os.path.abspath(item)

        from conans.client.conf.config_installer import configuration_install
        return configuration_install(item, self._client_cache, self._user_io.out, verify_ssl,
                                     config_type, args)

    def _info_get_profile(self, reference, install_folder, profile_name, settings, options, env):
        cwd = get_cwd()
        try:
            reference = ConanFileReference.loads(reference)
        except ConanException:
            reference = _get_conanfile_path(reference, cwd=None, py=None)
            if install_folder or not (profile_name or settings or options or env):
                # When not install folder is specified but neither any setting, we try to read the
                # info from cwd
                install_folder = _make_abs_path(install_folder, cwd)
                if existing_info_files(install_folder):
                    return reference, read_conaninfo_profile(install_folder)

        return reference, profile_from_args(profile_name, settings, options, env=env,
                                            cwd=cwd, client_cache=self._client_cache)

    @api_method
    def info_build_order(self, reference, settings=None, options=None, env=None,
                         profile_name=None, remote_name=None, build_order=None, check_updates=None,
                         install_folder=None):
        reference, profile = self._info_get_profile(reference, install_folder, profile_name,
                                                    settings, options, env)
        recorder = ActionRecorder()
        deps_graph, _, _ = self._graph_manager.load_graph(reference, None, profile, ["missing"],
                                                          check_updates, False, remote_name,
                                                          recorder, workspace=None)
        return deps_graph.build_order(build_order)

    @api_method
    def info_nodes_to_build(self, reference, build_modes, settings=None, options=None, env=None,
                            profile_name=None, remote_name=None, check_updates=None,
                            install_folder=None):
        reference, profile = self._info_get_profile(reference, install_folder, profile_name,
                                                    settings, options, env)
        recorder = ActionRecorder()
        deps_graph, conanfile, _ = self._graph_manager.load_graph(reference, None, profile,
                                                                  build_modes, check_updates,
                                                                  False, remote_name, recorder,
                                                                  workspace=None)
        nodes_to_build = deps_graph.nodes_to_build()
        return nodes_to_build, conanfile

    @api_method
    def info(self, reference, remote_name=None, settings=None, options=None, env=None,
             profile_name=None, update=False, install_folder=None, build=None):
        reference, profile = self._info_get_profile(reference, install_folder, profile_name,
                                                    settings, options, env)
        recorder = ActionRecorder()
        deps_graph, conanfile, _ = self._graph_manager.load_graph(reference, None, profile, build,
                                                                  update, False, remote_name,
                                                                  recorder, workspace=None)
        return deps_graph, conanfile

    @api_method
    def build(self, conanfile_path, source_folder=None, package_folder=None, build_folder=None,
              install_folder=None, should_configure=True, should_build=True, should_install=True,
              should_test=True, cwd=None):

        cwd = cwd or get_cwd()
        conanfile_path = _get_conanfile_path(conanfile_path, cwd, py=True)
        build_folder = _make_abs_path(build_folder, cwd)
        install_folder = _make_abs_path(install_folder, cwd, default=build_folder)
        source_folder = _make_abs_path(source_folder, cwd, default=os.path.dirname(conanfile_path))
        default_pkg_folder = os.path.join(build_folder, "package")
        package_folder = _make_abs_path(package_folder, cwd, default=default_pkg_folder)

        recorder = ActionRecorder()
        manager = self._init_manager(recorder)
        manager.build(conanfile_path, source_folder, build_folder, package_folder,
                      install_folder, should_configure=should_configure, should_build=should_build,
                      should_install=should_install, should_test=should_test)

    @api_method
    def package(self, path, build_folder, package_folder, source_folder=None, install_folder=None,
                cwd=None):
        cwd = cwd or get_cwd()
        conanfile_path = _get_conanfile_path(path, cwd, py=True)
        build_folder = _make_abs_path(build_folder, cwd)
        install_folder = _make_abs_path(install_folder, cwd, default=build_folder)
        source_folder = _make_abs_path(source_folder, cwd, default=os.path.dirname(conanfile_path))
        default_pkg_folder = os.path.join(build_folder, "package")
        package_folder = _make_abs_path(package_folder, cwd, default=default_pkg_folder)

        recorder = ActionRecorder()
        manager = self._init_manager(recorder)
        manager.local_package(package_folder, conanfile_path, build_folder, source_folder,
                              install_folder)

    @api_method
    def source(self, path, source_folder=None, info_folder=None, cwd=None):
        cwd = cwd or get_cwd()
        conanfile_path = _get_conanfile_path(path, cwd, py=True)
        source_folder = _make_abs_path(source_folder, cwd)
        info_folder = _make_abs_path(info_folder, cwd)

        mkdir(source_folder)
        if not os.path.exists(info_folder):
            raise ConanException("Specified info-folder doesn't exist")

        recorder = ActionRecorder()
        manager = self._init_manager(recorder)
        manager.source(conanfile_path, source_folder, info_folder)

    @api_method
    def imports(self, path, dest=None, info_folder=None, cwd=None):
        """
        :param path: Path to the conanfile
        :param dest: Dir to put the imported files. (Abs path or relative to cwd)
        :param info_folder: Dir where the conaninfo.txt and conanbuildinfo.txt files are
        :param cwd: Current working directory
        :return: None
        """
        cwd = cwd or get_cwd()
        info_folder = _make_abs_path(info_folder, cwd)
        dest = _make_abs_path(dest, cwd)

        mkdir(dest)
        conanfile_abs_path = _get_conanfile_path(path, cwd, py=None)
        recorder = ActionRecorder()
        manager = self._init_manager(recorder)
        manager.imports(conanfile_abs_path, dest, info_folder)

    @api_method
    def imports_undo(self, manifest_path):
        cwd = get_cwd()
        manifest_path = _make_abs_path(manifest_path, cwd)
        undo_imports(manifest_path, self._user_io.out)

    @api_method
    def export(self, path, name, version, user, channel, keep_source=False, cwd=None):
        conanfile_path = _get_conanfile_path(path, cwd, py=True)
        reference, conanfile = self._loader.load_export(conanfile_path, name, version, user, channel)
        cmd_export(conanfile_path, conanfile, reference, keep_source, self._user_io.out,
                   self._client_cache, self._plugin_manager, self._registry)

    @api_method
    def remove(self, pattern, query=None, packages=None, builds=None, src=False, force=False,
               remote_name=None, outdated=False):
        remover = ConanRemover(self._client_cache, self._remote_manager, self._user_io,
                               self._registry)
        remover.remove(pattern, remote_name, src, builds, packages, force=force,
                       packages_query=query, outdated=outdated)

    @api_method
    def copy(self, reference, user_channel, force=False, packages=None):
        """
        param packages: None=No binaries, True=All binaries, else list of IDs
        """
        from conans.client.cmd.copy import cmd_copy
        # FIXME: conan copy does not support short-paths in Windows
        reference = ConanFileReference.loads(str(reference))
        cmd_copy(reference, user_channel, packages, self._client_cache,
                 self._user_io, self._remote_manager, self._registry, self._loader, force=force)

    @api_method
    def authenticate(self, name, password, remote_name):
        remote = self.get_remote_by_name(remote_name)
        _, remote_name, prev_user, user = self._remote_manager.authenticate(remote, name, password)
        return remote_name, prev_user, user

    @api_method
    def user_set(self, user, remote_name=None):
        remote = (self.get_default_remote() if not remote_name
                  else self.get_remote_by_name(remote_name))
        return user_set(self._client_cache.localdb, user, remote)

    @api_method
    def users_clean(self):
        users_clean(self._client_cache.localdb)

    @api_method
    def users_list(self, remote_name=None):
        info = {"error": False, "remotes": []}
        remotes = [self.get_remote_by_name(remote_name)] if remote_name else self.remote_list()
        try:
            info["remotes"] = users_list(self._client_cache.localdb, remotes)
            return info
        except ConanException as exc:
            info["error"] = True
            exc.info = info
            raise

    @api_method
    def search_recipes(self, pattern, remote_name=None, case_sensitive=False):
        recorder = SearchRecorder()
        search = Search(self._client_cache, self._remote_manager, self._registry)

        try:
            references = search.search_recipes(pattern, remote_name, case_sensitive)
        except ConanException as exc:
            recorder.error = True
            exc.info = recorder.get_info()
            raise

        for remote_name, refs in references.items():
            for ref in refs:
                recorder.add_recipe(remote_name, ref, with_packages=False)
        return recorder.get_info()

    @api_method
    def search_packages(self, reference, query=None, remote_name=None, outdated=False):
        recorder = SearchRecorder()
        search = Search(self._client_cache, self._remote_manager, self._registry)

        try:
            reference = ConanFileReference.loads(str(reference))
            references = search.search_packages(reference, remote_name,
                                                query=query,
                                                outdated=outdated)
        except ConanException as exc:
            recorder.error = True
            exc.info = recorder.get_info()
            raise

        for remote_name, remote_ref in references.items():
            recorder.add_recipe(remote_name, reference)
            if remote_ref.ordered_packages:
                for package_id, properties in remote_ref.ordered_packages.items():
                    package_recipe_hash = properties.get("recipe_hash", None)
                    recorder.add_package(remote_name, reference, package_id,
                                         properties.get("options", []),
                                         properties.get("settings", []),
                                         properties.get("full_requires", []),
                                         remote_ref.recipe_hash != package_recipe_hash)
        return recorder.get_info()

    @api_method
    def upload(self, pattern, package=None, remote_name=None, all_packages=False, confirm=False,
               retry=2, retry_wait=5, integrity_check=False, policy=None, query=None):
        """ Uploads a package recipe and the generated binary packages to a specified remote
        """

        recorder = UploadRecorder()
        uploader = CmdUpload(self._client_cache, self._user_io, self._remote_manager,
                             self._registry, self._loader, self._plugin_manager)
        try:
            uploader.upload(recorder, pattern, package, all_packages, confirm, retry,
                            retry_wait, integrity_check, policy, remote_name, query=query)
            return recorder.get_info()
        except ConanException as exc:
            recorder.error = True
            exc.info = recorder.get_info()
            raise

    @api_method
    def remote_list(self):
        return self._registry.remotes.list

    @api_method
    def remote_add(self, remote_name, url, verify_ssl=True, insert=None, force=None):
        return self._registry.remotes.add(remote_name, url, verify_ssl, insert, force)

    @api_method
    def remote_remove(self, remote_name):
        return self._registry.remotes.remove(remote_name)

    @api_method
    def remote_update(self, remote_name, url, verify_ssl=True, insert=None):
        return self._registry.remotes.update(remote_name, url, verify_ssl, insert)

    @api_method
    def remote_rename(self, remote_name, new_new_remote):
        return self._registry.remotes.rename(remote_name, new_new_remote)

    @api_method
    def remote_list_ref(self):
        return self._registry.refs.list

    @api_method
    def remote_add_ref(self, reference, remote_name):
        reference = ConanFileReference.loads(str(reference), validate=True)
        return self._registry.refs.set(reference, remote_name, check_exists=True)

    @api_method
    def remote_remove_ref(self, reference):
        reference = ConanFileReference.loads(str(reference), validate=True)
        return self._registry.refs.remove(reference)

    @api_method
    def remote_update_ref(self, reference, remote_name):
        reference = ConanFileReference.loads(str(reference), validate=True)
        return self._registry.refs.update(reference, remote_name)

    @api_method
<<<<<<< HEAD
    def remote_list_pref(self, reference):
        reference = ConanFileReference.loads(str(reference), validate=True)
        ret = {}
        tmp = self._registry.prefs.list
        for r, remote in tmp.items():
            pref = PackageReference.loads(r)
            if pref.conan == reference:
                ret[r] = remote
        return ret

    @api_method
    def remote_add_pref(self, package_reference, remote_name):
        p_reference = PackageReference.loads(str(package_reference), validate=True)
        return self._registry.prefs.set(p_reference, remote_name, check_exists=True)

    @api_method
    def remote_remove_pref(self, package_reference):
        p_reference = PackageReference.loads(str(package_reference), validate=True)
        return self._registry.prefs.remove(p_reference)

    @api_method
    def remote_update_pref(self, package_reference, remote_name):
        p_reference = PackageReference.loads(str(package_reference), validate=True)
        return self._registry.prefs.update(p_reference, remote_name)
=======
    def remote_clean(self):
        return self._registry.remotes.clean()
>>>>>>> 23385d31

    @api_method
    def profile_list(self):
        return cmd_profile_list(self._client_cache.profiles_path, self._user_io.out)

    @api_method
    def create_profile(self, profile_name, detect=False):
        return cmd_profile_create(profile_name, self._client_cache.profiles_path,
                                  self._user_io.out, detect)

    @api_method
    def update_profile(self, profile_name, key, value):
        return cmd_profile_update(profile_name, key, value, self._client_cache.profiles_path)

    @api_method
    def get_profile_key(self, profile_name, key):
        return cmd_profile_get(profile_name, key, self._client_cache.profiles_path)

    @api_method
    def delete_profile_key(self, profile_name, key):
        return cmd_profile_delete_key(profile_name, key, self._client_cache.profiles_path)

    @api_method
    def read_profile(self, profile=None):
        p, _ = read_profile(profile, get_cwd(), self._client_cache.profiles_path)
        return p

    @api_method
    def get_path(self, reference, package_id=None, path=None, remote_name=None):
        from conans.client.local_file_getter import get_path
        reference = ConanFileReference.loads(str(reference))
        if not path:
            path = "conanfile.py" if not package_id else "conaninfo.txt"

        if not remote_name:
            return get_path(self._client_cache, reference, package_id, path), path
        else:
            remote = self.get_remote_by_name(remote_name)
            return self._remote_manager.get_path(reference, package_id, path, remote), path

    @api_method
    def export_alias(self, reference, target_reference):
        reference = ConanFileReference.loads(reference)
        target_reference = ConanFileReference.loads(target_reference)
        return export_alias(reference, target_reference, self._client_cache)

    @api_method
    def get_default_remote(self):
        return self._registry.remotes.default

    @api_method
    def get_remote_by_name(self, remote_name):
        return self._registry.remotes.get(remote_name)


Conan = ConanAPIV1


def _parse_manifests_arguments(verify, manifests, manifests_interactive, cwd):
    if manifests and manifests_interactive:
        raise ConanException("Do not specify both manifests and "
                             "manifests-interactive arguments")
    if verify and (manifests or manifests_interactive):
        raise ConanException("Do not specify both 'verify' and "
                             "'manifests' or 'manifests-interactive' arguments")
    manifest_folder = verify or manifests or manifests_interactive
    if manifest_folder:
        if not os.path.isabs(manifest_folder):
            if not cwd:
                raise ConanException("'cwd' should be defined if the manifest folder is relative.")
            manifest_folder = os.path.join(cwd, manifest_folder)
        manifest_verify = verify is not None
        manifest_interactive = manifests_interactive is not None
    else:
        manifest_verify = manifest_interactive = False

    return manifest_folder, manifest_interactive, manifest_verify


def get_conan_runner():
    print_commands_to_output = get_env("CONAN_PRINT_RUN_COMMANDS", False)
    generate_run_log_file = get_env("CONAN_LOG_RUN_TO_FILE", False)
    log_run_to_output = get_env("CONAN_LOG_RUN_TO_OUTPUT", True)
    runner = ConanRunner(print_commands_to_output, generate_run_log_file, log_run_to_output)
    return runner


def migrate_and_get_client_cache(base_folder, out, storage_folder=None):
    # Init paths
    client_cache = ClientCache(base_folder, storage_folder, out)

    # Migration system
    migrator = ClientMigrator(client_cache, Version(client_version), out)
    migrator.migrate()

    return client_cache<|MERGE_RESOLUTION|>--- conflicted
+++ resolved
@@ -828,7 +828,6 @@
         return self._registry.refs.update(reference, remote_name)
 
     @api_method
-<<<<<<< HEAD
     def remote_list_pref(self, reference):
         reference = ConanFileReference.loads(str(reference), validate=True)
         ret = {}
@@ -853,10 +852,10 @@
     def remote_update_pref(self, package_reference, remote_name):
         p_reference = PackageReference.loads(str(package_reference), validate=True)
         return self._registry.prefs.update(p_reference, remote_name)
-=======
+
     def remote_clean(self):
         return self._registry.remotes.clean()
->>>>>>> 23385d31
+
 
     @api_method
     def profile_list(self):
