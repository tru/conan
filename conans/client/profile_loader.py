--- conflicted
+++ resolved
@@ -42,38 +42,10 @@
                 if " " in name:
                     raise ConanException("The names of the variables cannot contain spaces")
                 value = unquote(value)
-                if name[-1] == "+" and name in self.vars:
-                    self.vars[name] += " " + value
-                else:
-                    self.vars[name] = value
-
-<<<<<<< HEAD
-    def apply_vars(self, repl_vars):
-        self.vars = self._concat_vars(repl_vars)
-        self.vars = self._apply_in_vars(repl_vars)
-        self.includes = self._apply_in_includes(repl_vars)
-        self.profile_text = self._apply_in_profile_text(repl_vars)
-
-    def _concat_vars(self, repl_vars):
-        tmp_vars = OrderedDict()
-        for key, value in repl_vars.items():
-            print(key)
-            concat = False
-            nkey = key
-            if key[-1] == "+":
-                nkey = key[:-1]
-                concat = True
-
-            if concat and nkey in tmp_vars:
-                tmp_vars[nkey] += " " + value
-            else:
-                tmp_vars[nkey] = value
-
-        return tmp_vars
-
-    def _apply_in_vars(self, repl_vars):
-=======
+                self.vars[name] = value
+
     def apply_vars(self):
+        self._concat_vars()
         self._apply_in_vars()
         self._apply_in_profile_text()
 
@@ -91,8 +63,20 @@
         included_vars.update(self.vars)
         self.vars = included_vars
 
+    def _concat_vars(self):
+        tmp_vars = OrderedDict()
+        for key, value in self.vars.items():
+            if key[-1] == "+":  # Append syntax
+                key = key[:-1]
+                if key in tmp_vars:
+                    tmp_vars[key] += " " + value
+                else:
+                    tmp_vars[key] = value
+            else:
+                tmp_vars[key] = value
+        self.vars = tmp_vars
+
     def _apply_in_vars(self):
->>>>>>> 84814fd1
         tmp_vars = OrderedDict()
         for key, value in self.vars.items():
             for repl_key, repl_value in self.vars.items():
@@ -156,23 +140,13 @@
         inherited_profile = Profile()
         cwd = os.path.dirname(os.path.abspath(profile_path)) if profile_path else None
         profile_parser = ProfileParser(text)
-<<<<<<< HEAD
-        inherited_vars = profile_parser.vars.copy()
-=======
->>>>>>> 84814fd1
         # Iterate the includes and call recursive to get the profile and variables
         # from parent profiles
         for include in profile_parser.get_includes():
             # Recursion !!
             profile, included_vars = read_profile(include, cwd, default_folder)
             inherited_profile.update(profile)
-<<<<<<< HEAD
-            tmp_values = declared_vars.copy()
-            tmp_values.update(inherited_vars)
-            inherited_vars = tmp_values
-=======
             profile_parser.update_vars(included_vars)
->>>>>>> 84814fd1
 
         # Apply the automatic PROFILE_DIR variable
         if cwd:
@@ -180,21 +154,7 @@
             # Allows PYTHONPATH=$PROFILE_DIR/pythontools
 
         # Replace the variables from parents in the current profile
-<<<<<<< HEAD
-        profile_parser.apply_vars(inherited_vars)
-        print(profile_parser.profile_text)
-
-
-        to_del = []
-        for key, value in inherited_vars.items():
-            if key[-1] == "+":
-                to_del.append(key)
-        
-        for key in to_del:
-            del inherited_vars[key]
-=======
         profile_parser.apply_vars()
->>>>>>> 84814fd1
 
         # Current profile before update with parents (but parent variables already applied)
         doc = ConfigParser(profile_parser.profile_text,
