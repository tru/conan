from conans.errors import ConanException
from conans.model.env_info import EnvValues
from conans.model.options import OptionsValues
from conans.model.ref import PackageReference
from conans.model.scope import Scopes
from conans.model.values import Values
from conans.util.config_parser import ConfigParser
from conans.util.files import load
from conans.util.sha import sha1


class RequirementInfo(object):
    def __init__(self, value_str, indirect=False):
        """ parse the input into fields name, version...
        """
        ref = PackageReference.loads(value_str)
        self.package = ref
        self.full_name = ref.conan.name
        self.full_version = ref.conan.version
        self.full_user = ref.conan.user
        self.full_channel = ref.conan.channel
        self.full_package_id = ref.package_id

        # sha values
        if indirect:
            self.unrelated_mode()
        else:
            self.semver()

    def dumps(self):
        return "/".join([n for n in [self.name, self.version, self.user, self.channel,
                                     self.package_id] if n])

    @property
    def sha(self):
        return "/".join([str(n) for n in [self.name, self.version, self.user, self.channel,
                                          self.package_id]])

    def serialize(self):
        return str(self.package)

    @staticmethod
    def deserialize(data):
        ret = RequirementInfo(data)
        return ret

    def unrelated_mode(self):
        self.name = self.version = self.user = self.channel = self.package_id = None

    def semver_mode(self):
        self.name = self.full_name
        self.version = self.full_version.stable()
        self.user = self.channel = self.package_id = None

    semver = semver_mode

    def full_version_mode(self):
        self.name = self.full_name
        self.version = self.full_version
        self.user = self.channel = self.package_id = None

    def full_recipe_mode(self):
        self.name = self.full_name
        self.version = self.full_version
        self.user = self.full_user
        self.channel = self.full_channel
        self.package_id = None

    def full_package_mode(self):
        self.name = self.full_name
        self.version = self.full_version
        self.user = self.full_user
        self.channel = self.full_channel
        self.package_id = self.full_package_id


class RequirementsInfo(object):
    def __init__(self, requires, non_devs_requirements):
        # {PackageReference: RequirementInfo}
        self._non_devs_requirements = non_devs_requirements
        self._data = {r: RequirementInfo(str(r)) for r in requires}

    def copy(self):
        return RequirementsInfo(self._data.keys(), self._non_devs_requirements.copy()
                                if self._non_devs_requirements else None)

    def clear(self):
        self._data = {}

    def remove(self, *args):
        for name in args:
            del self._data[self._get_key(name)]

    def add(self, indirect_reqs):
        """ necessary to propagate from upstream the real
        package requirements
        """
        for r in indirect_reqs:
            self._data[r] = RequirementInfo(str(r), indirect=True)

    def refs(self):
        """ used for updating downstream requirements with this
        """
        return list(self._data.keys())

    def _get_key(self, item):
        for reference in self._data:
            if reference.conan.name == item:
                return reference
        raise ConanException("No requirement matching for %s" % (item))

    def __getitem__(self, item):
        """get by package name
        Necessary to access from conaninfo
        self.requires["Boost"].version = "2.X"
        """
        return self._data[self._get_key(item)]

    @property
    def pkg_names(self):
        return [r.conan.name for r in self._data.keys()]

    @property
    def sha(self):
        result = []
        # Remove requirements without a name, i.e. indirect transitive requirements
        data = {k: v for k, v in self._data.items() if v.name}
        if self._non_devs_requirements is None:
            for key in sorted(data):
                result.append(data[key].sha)
        else:
            for key in sorted(data):
                non_dev = key.conan.name in self._non_devs_requirements
                if non_dev:
                    result.append(data[key].sha)
        return sha1('\n'.join(result).encode())

    def dumps(self):
        result = []
        for ref in sorted(self._data):
            dumped = self._data[ref].dumps()
            if dumped:
                dev = (self._non_devs_requirements is not None and
                       ref.conan.name not in self._non_devs_requirements)
                if dev:
                    dumped += " DEV"
                result.append(dumped)
        return "\n".join(result)

    def serialize(self):
        return {str(ref): requinfo.serialize() for ref, requinfo in self._data.items()}

    @staticmethod
    def deserialize(data):
        ret = RequirementsInfo({}, None)
        for ref, requinfo in data.items():
            ref = PackageReference.loads(ref)
            ret._data[ref] = RequirementInfo.deserialize(requinfo)
        return ret


class RequirementsList(list):
    @staticmethod
    def loads(text):
        return RequirementsList.deserialize(text.splitlines())

    def dumps(self):
        return "\n".join(self.serialize())

    def serialize(self):
        return [str(r) for r in sorted(self)]

    @staticmethod
    def deserialize(data):
        return RequirementsList([PackageReference.loads(line) for line in data])


class ConanInfo(object):

    def copy(self):
        """ Useful for build_id implementation
        """
        result = ConanInfo()
        result.settings = self.settings.copy()
        result.options = self.options.copy()
        result.requires = self.requires.copy()
        result._non_devs_requirements = self._non_devs_requirements
        return result

    @staticmethod
    def create(settings, options, requires, indirect_requires, non_devs_requirements):
        result = ConanInfo()
        result.full_settings = settings
        result.settings = settings.copy()
        result.full_options = options
        result.options = options.copy()
        result.options.clear_indirect()
        result.full_requires = RequirementsList(requires)
        result.requires = RequirementsInfo(requires, non_devs_requirements)
        result.scope = None
        result.requires.add(indirect_requires)
        result.full_requires.extend(indirect_requires)
        result.recipe_hash = None
        result._non_devs_requirements = non_devs_requirements  # Can be None
        result.env_values = EnvValues()
        return result

    @staticmethod
    def loads(text):
        parser = ConfigParser(text, ["settings", "full_settings", "options", "full_options",
                                     "requires", "full_requires", "scope", "recipe_hash",
<<<<<<< HEAD
                                     "env"])
=======
                                     "env"], raise_unexpected_field=False)
>>>>>>> 2bcca1bc
        result = ConanInfo()
        result.settings = Values.loads(parser.settings)
        result.full_settings = Values.loads(parser.full_settings)
        result.options = OptionsValues.loads(parser.options)
        result.full_options = OptionsValues.loads(parser.full_options)
        result.full_requires = RequirementsList.loads(parser.full_requires)
        result.requires = RequirementsInfo(result.full_requires, None)
        result.recipe_hash = parser.recipe_hash or None

        # TODO: Missing handling paring of requires, but not necessary now
        result.scope = Scopes.loads(parser.scope)
        result.env_values = EnvValues.loads(parser.env)
        return result

    def dumps(self):
        def indent(text):
            if not text:
                return ""
            return '\n'.join("    " + line for line in text.splitlines())
        result = list()

        result.append("[settings]")
        result.append(indent(self.settings.dumps()))
        result.append("\n[requires]")
        result.append(indent(self.requires.dumps()))
        result.append("\n[options]")
        result.append(indent(self.options.dumps()))
        result.append("\n[full_settings]")
        result.append(indent(self.full_settings.dumps()))
        result.append("\n[full_requires]")
        result.append(indent(self.full_requires.dumps()))
        result.append("\n[full_options]")
        result.append(indent(self.full_options.dumps()))
        result.append("\n[scope]")
        if self.scope:
            result.append(indent(self.scope.dumps()))
        result.append("\n[recipe_hash]\n%s" % indent(self.recipe_hash))
        result.append("\n[env]")
        result.append(indent(self.env_values.dumps()))

        return '\n'.join(result) + "\n"

    def __eq__(self, other):
        """ currently just for testing purposes
        """
        return self.dumps() == other.dumps()

    def __ne__(self, other):
        return not self.__eq__(other)

    @staticmethod
    def load_file(conan_info_path):
        """ load from file
        """
        try:
            config_text = load(conan_info_path)
        except IOError:
            raise ConanException("Does not exist %s" % conan_info_path)
        else:
            return ConanInfo.loads(config_text)

    def package_id(self):
        """ The package_id of a conans is the sha1 of its specific requirements,
        options and settings
        """
        computed_id = getattr(self, "_package_id", None)
        if computed_id:
            return computed_id
        result = []
        result.append(self.settings.sha)
        # Only are valid requires for OPtions those Non-Dev who are still in requires

        self.options.filter_used(self.requires.pkg_names)
        result.append(self.options.sha(self._non_devs_requirements))
        result.append(self.requires.sha)
        self._package_id = sha1('\n'.join(result).encode())
        return self._package_id

    def serialize(self):
        conan_info_json = {"settings": self.settings.serialize(),
                           "full_settings": self.full_settings.serialize(),
                           "options": self.options.serialize(),
                           "full_options": self.full_options.serialize(),
                           "requires": self.requires.serialize(),
                           "full_requires": self.full_requires.serialize(),
                           "recipe_hash": self.recipe_hash}
        return conan_info_json

    def serialize_min(self):
        """
        This info will be shown in search results.
        """
        conan_info_json = {"settings": dict(self.settings.serialize()),
                           "options": dict(self.options.serialize()["options"]),
                           "full_requires": self.full_requires.serialize(),
                           "recipe_hash": self.recipe_hash}
        return conan_info_json<|MERGE_RESOLUTION|>--- conflicted
+++ resolved
@@ -209,11 +209,7 @@
     def loads(text):
         parser = ConfigParser(text, ["settings", "full_settings", "options", "full_options",
                                      "requires", "full_requires", "scope", "recipe_hash",
-<<<<<<< HEAD
-                                     "env"])
-=======
                                      "env"], raise_unexpected_field=False)
->>>>>>> 2bcca1bc
         result = ConanInfo()
         result.settings = Values.loads(parser.settings)
         result.full_settings = Values.loads(parser.full_settings)
