import json
import os
import textwrap
import unittest

from parameterized.parameterized import parameterized

from conans.model.graph_lock import LOCKFILE, LOCKFILE_VERSION
from conans.model.ref import ConanFileReference
from conans.test.utils.tools import TestClient, TestServer, GenConanfile
from conans.util.files import load


class GraphLockErrorsTest(unittest.TestCase):
    def missing_lock_error_test(self):
        client = TestClient()
        client.save({"conanfile.py": GenConanfile().with_name("PkgA").with_version("0.1")})
        client.run("install . --lockfile", assert_error=True)
        self.assertIn("ERROR: Missing lockfile in", client.out)

    def update_different_profile_test(self):
        client = TestClient()
        client.save({"conanfile.py": GenConanfile().with_name("PkgA").with_version("0.1")})
        client.run("install . -if=conf1 -s os=Windows")
        client.run("install . -if=conf2 -s os=Linux")
        client.run("graph update-lock conf1 conf2", assert_error=True)
        self.assertIn("Profiles of lockfiles are different", client.out)
        self.assertIn("os=Windows", client.out)
        self.assertIn("os=Linux", client.out)


class GraphLockCustomFilesTest(unittest.TestCase):
    consumer = GenConanfile().with_name("PkgB").with_version("0.1")\
                             .with_require_plain("PkgA/[>=0.1]@user/channel")
    pkg_b_revision = "180919b324d7823f2683af9381d11431"
    pkg_b_id = "5bf1ba84b5ec8663764a406f08a7f9ae5d3d5fb5"
    pkg_b_package_revision = "#2913f67cea630aee496fe70fd38b5b0f"

    def _check_lock(self, ref_b, rev_b=""):
        ref_b = repr(ConanFileReference.loads(ref_b))
        lock_file = load(os.path.join(self.client.current_folder, "custom.lock"))
        lock_file_json = json.loads(lock_file)
        self.assertEqual(lock_file_json["version"], LOCKFILE_VERSION)
        self.assertEqual(2, len(lock_file_json["graph_lock"]["nodes"]))
        self.assertIn("PkgA/0.1@user/channel#fa090239f8ba41ad559f8e934494ee2a:"
                      "5ab84d6acfe1f23c4fae0ab88f26e3a396351ac9#0d561e10e25511b9bfa339d06360d7c1",
                      lock_file)
        self.assertIn('"%s:%s%s"' % (ref_b, self.pkg_b_id, rev_b), lock_file)

    def test(self):
        client = TestClient()
        self.client = client
        client.save({"conanfile.py": GenConanfile().with_name("PkgA").with_version("0.1")})
        client.run("create . PkgA/0.1@user/channel")

        # Use a consumer with a version rang
        client.save({"conanfile.py": self.consumer})
        client.run("graph lock . --lockfile=custom.lock")
        self._check_lock("PkgB/0.1@")

        # If we create a new PkgA version
        client.save({"conanfile.py": GenConanfile().with_name("PkgA").with_version("0.2")})
        client.run("create . PkgA/0.2@user/channel")
        client.save({"conanfile.py": self.consumer})
        client.run("install . --lockfile=custom.lock")
        self._check_lock("PkgB/0.1@")


class GraphLockVersionRangeTest(unittest.TestCase):
    consumer = GenConanfile().with_name("PkgB").with_version("0.1")\
                             .with_require_plain("PkgA/[>=0.1]@user/channel")
    pkg_b_revision = "e8cabe5f1c737bcb8223b667f071842d"
    pkg_b_id = "5bf1ba84b5ec8663764a406f08a7f9ae5d3d5fb5"
    pkg_b_package_revision = "#97d1695f4e456433cc5a1dfa14655a0f"
    modified_pkg_b_revision = "6073b7f447ba8d88f43a610a15481f2a"
    modified_pkg_b_package_revision = "#ecc8f5e8fbe7847fbd9673ddd29f4f10"
    graph_lock_command = "install ."

    def setUp(self):
        client = TestClient()
        self.client = client
        client.save({"conanfile.py": GenConanfile().with_name("PkgA").with_version("0.1")})
        client.run("create . PkgA/0.1@user/channel")

        # Use a consumer with a version range
        client.save({"conanfile.py": str(self.consumer)})
        client.run(self.graph_lock_command)

        self._check_lock("PkgB/0.1@")

        # If we create a new PkgA version
        client.save({"conanfile.py": GenConanfile().with_name("PkgA").with_version("0.2")})
        client.run("create . PkgA/0.2@user/channel")
        client.save({"conanfile.py": str(self.consumer)})

    def _check_lock(self, ref_b, rev_b=""):
        lock_file = load(os.path.join(self.client.current_folder, LOCKFILE))
        lock_file_json = json.loads(lock_file)
        self.assertEqual(2, len(lock_file_json["graph_lock"]["nodes"]))
        self.assertIn("PkgA/0.1@user/channel#fa090239f8ba41ad559f8e934494ee2a:"
                      "5ab84d6acfe1f23c4fae0ab88f26e3a396351ac9#0d561e10e25511b9bfa339d06360d7c1",
                      lock_file)
        self.assertIn('"%s:%s%s"' % (repr(ConanFileReference.loads(ref_b)), self.pkg_b_id, rev_b),
                      lock_file)

    def install_info_lock_test(self):
        # Normal install will use it (use install-folder to not change graph-info)
        client = self.client
        client.run("install . -if=tmp")  # Output graph_info to temporary
        self.assertIn("PkgA/0.2@user/channel", client.out)
        self.assertNotIn("PkgA/0.1@user/channel", client.out)

        # Locked install will use PkgA/0.1
        # To use the stored graph_info.json, it has to be explicit in "--install-folder"
        client.run("install . -g=cmake --lockfile")
        self._check_lock("PkgB/0.1@")

        self.assertIn("PkgA/0.1@user/channel", client.out)
        self.assertNotIn("PkgA/0.2@user/channel", client.out)
        cmake = client.load("conanbuildinfo.cmake")
        self.assertIn("PkgA/0.1/user/channel", cmake)
        self.assertNotIn("PkgA/0.2/user/channel", cmake)

        # Info also works
        client.run("info . --lockfile")
        self.assertIn("PkgA/0.1@user/channel", client.out)
        self.assertNotIn("PkgA/0.2/user/channel", client.out)

    def install_ref_lock_test(self):
        client = self.client
        client.run("install PkgA/[>=0.1]@user/channel -if=tmp")
        self.assertIn("PkgA/0.2@user/channel: Already installed!", client.out)
        self.assertNotIn("PkgA/0.1@user/channel", client.out)
        # Explicit one
        client.run("install PkgA/0.1@user/channel --install-folder=.")
        self.assertIn("PkgA/0.1@user/channel: Already installed!", client.out)
        self.assertNotIn("PkgA/0.2@user/channel", client.out)
        # Range locked one
        client.run("install PkgA/[>=0.1]@user/channel --lockfile")
        self.assertIn("PkgA/0.1@user/channel: Already installed!", client.out)
        self.assertNotIn("PkgA/0.2@user/channel", client.out)

    def export_lock_test(self):
        # locking a version range at export
        self.client.run("export . user/channel --lockfile")
        self._check_lock("PkgB/0.1@user/channel#%s" % self.pkg_b_revision)

    def create_lock_test(self):
        # Create is also possible
        client = self.client
        client.run("create . PkgB/0.1@user/channel --lockfile")
        self.assertIn("PkgA/0.1@user/channel", client.out)
        self.assertNotIn("PkgA/0.2/user/channel", client.out)
        self._check_lock("PkgB/0.1@user/channel#%s" % self.pkg_b_revision,
                         self.pkg_b_package_revision)

    def create_test_lock_test(self):
        # Create is also possible
        client = self.client
        test_conanfile = textwrap.dedent("""
            from conans import ConanFile
            class Test(ConanFile):
                def test(self):
                    pass
            """)
        client.save({"conanfile.py": str(self.consumer),
                     "test_package/conanfile.py": test_conanfile})
        client.run("create . PkgB/0.1@user/channel --lockfile")
        self.assertIn("PkgA/0.1@user/channel", client.out)
        self.assertNotIn("PkgA/0.2/user/channel", client.out)
        self._check_lock("PkgB/0.1@user/channel#%s" % self.pkg_b_revision,
                         self.pkg_b_package_revision)

    def export_pkg_test(self):
        client = self.client
        client.run("export-pkg . PkgB/0.1@user/channel --lockfile")
        self._check_lock("PkgB/0.1@user/channel#%s" % self.pkg_b_revision,
                         self.pkg_b_package_revision)

        # Same, but modifying also PkgB Recipe
        client.save({"conanfile.py": str(self.consumer) + "\n#comment"})
        client.run("export-pkg . PkgB/0.1@user/channel --lockfile --force")
        self._check_lock("PkgB/0.1@user/channel#%s" % self.modified_pkg_b_revision,
                         self.modified_pkg_b_package_revision)


class GraphLockBuildRequireVersionRangeTest(GraphLockVersionRangeTest):
    consumer = GenConanfile().with_name("PkgB").with_version("0.1")\
                             .with_build_require_plain("PkgA/[>=0.1]@user/channel")
    pkg_b_revision = "b6f49e5ba6dd3d64af09a2f288e71330"
    pkg_b_id = "5ab84d6acfe1f23c4fae0ab88f26e3a396351ac9"
    pkg_b_package_revision = "#33a5634bbd9ec26b369d3900d91ea9a0"
    modified_pkg_b_revision = "62a38c702f14cb9de952bb22b40d6ecc"
    modified_pkg_b_package_revision = "#b7850e289326d594fbc10088d55f5259"


class GraphLockVersionRangeInfoTest(GraphLockVersionRangeTest):
    graph_lock_command = "info . --install-folder=."


class GraphLockVersionRangeGraphLockTest(GraphLockVersionRangeTest):
    graph_lock_command = "graph lock ."


class GraphLockRevisionTest(unittest.TestCase):
    pkg_b_revision = "9b64caa2465f7660e6f613b7e87f0cd7"
    pkg_b_id = "5bf1ba84b5ec8663764a406f08a7f9ae5d3d5fb5"
    pkg_b_package_revision = "#2ec4fb334e1b4f3fd0a6f66605066ac7"

    def setUp(self):
        test_server = TestServer(users={"user": "user"})
        servers = {"default": test_server}
        client = TestClient(servers=servers, users={"default": [("user", "user")]})
        # Important to activate revisions
        client.run("config set general.revisions_enabled=True")
        self.client = client
        client.save({"conanfile.py": GenConanfile().with_name("PkgA").with_version("0.1")})
        client.run("create . PkgA/0.1@user/channel")
        client.run("upload PkgA/0.1@user/channel --all")

        consumer = textwrap.dedent("""
            from conans import ConanFile
            class Pkg(ConanFile):
                name = "PkgB"
                version = "0.1"
                requires = "PkgA/0.1@user/channel"
                def build(self):
                    self.output.info("BUILD DEP LIBS: %s!!" % ",".join(self.deps_cpp_info.libs))
                def package_info(self):
                    self.output.info("PACKAGE_INFO DEP LIBS: %s!!"
                                     % ",".join(self.deps_cpp_info.libs))
            """)
        client.save({"conanfile.py": str(consumer)})
        client.run("install .")

        self._check_lock("PkgB/0.1@")

        # If we create a new PkgA revision, for example adding info
        client.save({"conanfile.py": GenConanfile().with_name("PkgA").with_version("0.1")
                                        .with_package_info(cpp_info={"libs": ["mylibPkgA0.1lib"]},
                                                           env_info={"MYENV": ["myenvPkgA0.1env"]})})

        client.run("create . PkgA/0.1@user/channel")
        client.save({"conanfile.py": str(consumer)})

    def _check_lock(self, ref_b, rev_b=""):
        lock_file = load(os.path.join(self.client.current_folder, LOCKFILE))
        lock_file_json = json.loads(lock_file)
        self.assertEqual(2, len(lock_file_json["graph_lock"]["nodes"]))
        self.assertIn("PkgA/0.1@user/channel#fa090239f8ba41ad559f8e934494ee2a:"
                      "5ab84d6acfe1f23c4fae0ab88f26e3a396351ac9#0d561e10e25511b9bfa339d06360d7c1",
                      lock_file)
        self.assertIn('"%s:%s%s"' % (repr(ConanFileReference.loads(ref_b)),
                                     self.pkg_b_id, rev_b), lock_file)

    def install_info_lock_test(self):
        # Normal install will use it (use install-folder to not change graph-info)
        client = self.client
        client.run("install . -if=tmp")  # Output graph_info to temporary
        client.run("build . -if=tmp")
        self.assertIn("conanfile.py (PkgB/0.1): BUILD DEP LIBS: mylibPkgA0.1lib!!",
                      client.out)

        # Locked install will use PkgA/0.1
        # This is a bit weird, that is necessary to force the --update the get the rigth revision
        client.run("install . -g=cmake --lockfile --update")
        self._check_lock("PkgB/0.1@")
        client.run("build .")
        self.assertIn("conanfile.py (PkgB/0.1): BUILD DEP LIBS: !!", client.out)

        # Info also works
        client.run("info . --lockfile")
        self.assertIn("Revision: fa090239f8ba41ad559f8e934494ee2a", client.out)

    def export_lock_test(self):
        # locking a version range at export
        self.client.run("export . user/channel --lockfile")
        self._check_lock("PkgB/0.1@user/channel#%s" % self.pkg_b_revision)

    def create_lock_test(self):
        # Create is also possible
        client = self.client
        client.run("create . PkgB/0.1@user/channel --update --lockfile")
        self._check_lock("PkgB/0.1@user/channel#%s" % self.pkg_b_revision,
                         self.pkg_b_package_revision)

    def export_pkg_test(self):
        client = self.client
        # Necessary to clean previous revision
        client.run("remove * -f")
        client.run("export-pkg . PkgB/0.1@user/channel --lockfile")
        self._check_lock("PkgB/0.1@user/channel#%s" % self.pkg_b_revision,
                         self.pkg_b_package_revision)


class GraphLockPythonRequiresTest(unittest.TestCase):

    def setUp(self):
        client = TestClient()
        self.client = client
        conanfile = textwrap.dedent("""
            from conans import ConanFile
            var = 42
            class Pkg(ConanFile):
                pass
            """)
        client.save({"conanfile.py": conanfile})
        client.run("export . Tool/0.1@user/channel")

        # Use a consumer with a version range
        consumer = textwrap.dedent("""
            from conans import ConanFile, python_requires
            dep = python_requires("Tool/[>=0.1]@user/channel")

            class Pkg(ConanFile):
                name = "Pkg"
                def configure(self):
                    self.output.info("CONFIGURE VAR=%s" % dep.var)
                def build(self):
                    self.output.info("BUILD VAR=%s" % dep.var)
            """)
        client.save({"conanfile.py": consumer})
        client.run("install .")
        self.assertIn("Tool/0.1@user/channel", client.out)
        self.assertIn("conanfile.py (Pkg/None): CONFIGURE VAR=42", client.out)
        self._check_lock("Pkg/None@")

        client.run("build .")
        self.assertIn("conanfile.py (Pkg/None): CONFIGURE VAR=42", client.out)
        self.assertIn("conanfile.py (Pkg/None): BUILD VAR=42", client.out)

        # If we create a new Tool version
        client.save({"conanfile.py": conanfile.replace("42", "111")})
        client.run("export . Tool/0.2@user/channel")
        client.save({"conanfile.py": consumer})

    def _check_lock(self, ref_b):
        ref_b = repr(ConanFileReference.loads(ref_b, validate=False))
        lock_file = load(os.path.join(self.client.current_folder, LOCKFILE))
        self.assertIn("Tool/0.1@user/channel", lock_file)
        self.assertNotIn("Tool/0.2@user/channel", lock_file)
        lock_file_json = json.loads(lock_file)
        self.assertEqual(1, len(lock_file_json["graph_lock"]["nodes"]))
        self.assertIn("%s:5ab84d6acfe1f23c4fae0ab88f26e3a396351ac9" % ref_b,
                      lock_file)
        self.assertIn('"Tool/0.1@user/channel#ac4036130c39cab7715b1402e8c211d3"', lock_file)

    def install_info_test(self):
        client = self.client
        # Make sure to use temporary if to not change graph_info.json
        client.run("install . -if=tmp")
        self.assertIn("Tool/0.2@user/channel", client.out)
        client.run("build . -if=tmp")
        self.assertIn("conanfile.py (Pkg/None): CONFIGURE VAR=111", client.out)
        self.assertIn("conanfile.py (Pkg/None): BUILD VAR=111", client.out)

        client.run("install . --lockfile")
        self.assertIn("Tool/0.1@user/channel", client.out)
        self.assertNotIn("Tool/0.2@user/channel", client.out)
        self._check_lock("Pkg/None@")
        client.run("build .")
        self.assertIn("conanfile.py (Pkg/None): CONFIGURE VAR=42", client.out)
        self.assertIn("conanfile.py (Pkg/None): BUILD VAR=42", client.out)

        client.run("package .")
        self.assertIn("conanfile.py (Pkg/None): CONFIGURE VAR=42", client.out)

        client.run("info . --lockfile")
        self.assertIn("conanfile.py (Pkg/None): CONFIGURE VAR=42", client.out)

    def create_test(self):
        client = self.client
        client.run("create . Pkg/0.1@user/channel --lockfile")
        self.assertIn("Pkg/0.1@user/channel: CONFIGURE VAR=42", client.out)
        self.assertIn("Pkg/0.1@user/channel: BUILD VAR=42", client.out)
        self.assertIn("Tool/0.1@user/channel", client.out)
        self.assertNotIn("Tool/0.2@user/channel", client.out)
        self._check_lock("Pkg/0.1@user/channel#332c2615c2ff9f78fc40682e733e5aa5")

    def export_pkg_test(self):
        client = self.client
        client.run("export-pkg . Pkg/0.1@user/channel --install-folder=.  --lockfile")
        self.assertIn("Pkg/0.1@user/channel: CONFIGURE VAR=42", client.out)
        self._check_lock("Pkg/0.1@user/channel#332c2615c2ff9f78fc40682e733e5aa5")


<<<<<<< HEAD
class GraphLockPyRequiresTransitiveTest(unittest.TestCase):
    def transitive_py_requires_test(self):
        # https://github.com/conan-io/conan/issues/5529
        client = TestClient()
        client.save({"conanfile.py": GenConanfile()})
        client.run("export . base/1.0@user/channel")

        conanfile = textwrap.dedent("""
            from conans import ConanFile
            class PackageInfo(ConanFile):
                python_requires = "base/1.0@user/channel"
            """)
        client.save({"conanfile.py": conanfile})
        client.run("export . helper/1.0@user/channel")

        conanfile = textwrap.dedent("""
            from conans import ConanFile
            class MyConanfileBase(ConanFile):
                python_requires = "helper/1.0@user/channel"
            """)
        client.save({"conanfile.py": conanfile})
        client.run("install . pkg/0.1@user/channel")
        lockfile = load(os.path.join(client.current_folder, "conan.lock"))
        self.assertIn("base/1.0@user/channel#f3367e0e7d170aa12abccb175fee5f97", lockfile)
        self.assertIn("helper/1.0@user/channel#539219485c7a9e8e19561db523512b39", lockfile)
        client.run("source .")
        self.assertIn("conanfile.py (pkg/0.1@user/channel): Configuring sources in", client.out)


class GraphLockPyRequiresTest(unittest.TestCase):
    def setUp(self):
        client = TestClient()
        self.client = client
        conanfile = textwrap.dedent("""
            from conans import ConanFile
            var = 42
            class Pkg(ConanFile):
                pass
            """)
        client.save({"conanfile.py": conanfile})
        client.run("export . Tool/0.1@user/channel")

        # Use a consumer with a version range
        consumer = textwrap.dedent("""
            from conans import ConanFile
            class Pkg(ConanFile):
                name = "Pkg"
                python_requires = "Tool/[>=0.1]@user/channel"
                def configure(self):
                    self.output.info("CONFIGURE VAR=%s" % self.python_requires.Tool.var)
                def build(self):
                    self.output.info("BUILD VAR=%s" % self.python_requires.Tool.var)
            """)
        client.save({"conanfile.py": consumer})
        client.run("install .")
        self.assertIn("Tool/0.1@user/channel", client.out)
        self.assertIn("conanfile.py (Pkg/None): CONFIGURE VAR=42", client.out)
        self._check_lock("Pkg/None@")

        client.run("build .")
        self.assertIn("conanfile.py (Pkg/None): CONFIGURE VAR=42", client.out)
        self.assertIn("conanfile.py (Pkg/None): BUILD VAR=42", client.out)

        # If we create a new Tool version
        client.save({"conanfile.py": conanfile.replace("42", "111")})
        client.run("export . Tool/0.2@user/channel")
        client.save({"conanfile.py": consumer})

    def _check_lock(self, ref_b):
        ref_b = repr(ConanFileReference.loads(ref_b, validate=False))
        lock_file = load(os.path.join(self.client.current_folder, LOCKFILE))
        self.assertIn("Tool/0.1@user/channel", lock_file)
        self.assertNotIn("Tool/0.2@user/channel", lock_file)
        lock_file_json = json.loads(lock_file)
        self.assertEqual(1, len(lock_file_json["graph_lock"]["nodes"]))
        self.assertIn("%s:5ab84d6acfe1f23c4fae0ab88f26e3a396351ac9" % ref_b,
                      lock_file)
        self.assertIn('"Tool/0.1@user/channel#ac4036130c39cab7715b1402e8c211d3"', lock_file)

    def install_info_test(self):
        client = self.client
        # Make sure to use temporary if to not change graph_info.json
        client.run("install . -if=tmp")
        self.assertIn("Tool/0.2@user/channel", client.out)
        client.run("build . -if=tmp")
        self.assertIn("conanfile.py (Pkg/None): CONFIGURE VAR=111", client.out)
        self.assertIn("conanfile.py (Pkg/None): BUILD VAR=111", client.out)

        client.run("install . --lockfile")
        self.assertIn("Tool/0.1@user/channel", client.out)
        self.assertNotIn("Tool/0.2@user/channel", client.out)
        self._check_lock("Pkg/None@")
        client.run("build .")
        self.assertIn("conanfile.py (Pkg/None): CONFIGURE VAR=42", client.out)
        self.assertIn("conanfile.py (Pkg/None): BUILD VAR=42", client.out)

        client.run("package .")
        self.assertIn("conanfile.py (Pkg/None): CONFIGURE VAR=42", client.out)

        client.run("info . --lockfile")
        self.assertIn("conanfile.py (Pkg/None): CONFIGURE VAR=42", client.out)

    def create_test(self):
        client = self.client
        client.run("create . Pkg/0.1@user/channel --lockfile")
        self.assertIn("Pkg/0.1@user/channel: CONFIGURE VAR=42", client.out)
        self.assertIn("Pkg/0.1@user/channel: BUILD VAR=42", client.out)
        self.assertIn("Tool/0.1@user/channel", client.out)
        self.assertNotIn("Tool/0.2@user/channel", client.out)
        self._check_lock("Pkg/0.1@user/channel#4e5797887a0f2937e6f0643e8ac6714e")

    def export_pkg_test(self):
        client = self.client
        client.run("export-pkg . Pkg/0.1@user/channel --install-folder=.  --lockfile")
        self.assertIn("Pkg/0.1@user/channel: CONFIGURE VAR=42", client.out)
        self._check_lock("Pkg/0.1@user/channel#4e5797887a0f2937e6f0643e8ac6714e")
=======
class GraphLockConsumerBuildOrderTest(unittest.TestCase):

    @parameterized.expand([(True, ), (False, )])
    def consumer_build_order_local_test(self, enable_revisions):
        # https://github.com/conan-io/conan/issues/5727
        client = TestClient(default_server_user=True)
        if enable_revisions:
            client.run("config set general.revisions_enabled=1")

        consumer_ref = ConanFileReference("test4", "0.1", None, None, None)
        consumer = GenConanfile().with_name(consumer_ref.name).with_version(consumer_ref.version)

        client.save({"conanfile.py": consumer})
        client.run("graph lock .")
        client.run("graph build-order conan.lock --build=missing")
        self.assertIn("[]", client.out)

    @parameterized.expand([(True,), (False,)])
    def consumer_build_order_test(self, enable_revisions):
        # https://github.com/conan-io/conan/issues/5727
        client = TestClient(default_server_user=True)
        if enable_revisions:
            client.run("config set general.revisions_enabled=1")

        consumer_ref = ConanFileReference("test4", "0.1", None, None, None)
        consumer = GenConanfile().with_name(consumer_ref.name).with_version(consumer_ref.version)

        client.save({"conanfile.py": consumer})
        client.run("export .")
        client.run("graph lock test4/0.1@")
        client.run("graph build-order conan.lock --build=missing")
        self.assertIn("test4/0.1", client.out)


class GraphLockWarningsTestCase(unittest.TestCase):

    def test_override(self):
        client = TestClient()
        harfbuzz_ref = ConanFileReference.loads("harfbuzz/1.0")
        ffmpeg_ref = ConanFileReference.loads("ffmpeg/1.0")
        client.save({"harfbuzz.py": GenConanfile().with_name("harfbuzz").with_version("1.0"),
                     "ffmpeg.py": GenConanfile().with_name("ffmpeg").with_version("1.0")
                                                .with_requirement_plain("harfbuzz/[>=1.0]"),
                     "meta.py": GenConanfile().with_name("meta").with_version("1.0")
                                              .with_requirement(ffmpeg_ref)
                                              .with_requirement(harfbuzz_ref)
                     })
        client.run("export harfbuzz.py")
        client.run("export ffmpeg.py")
        client.run("export meta.py")

        # Building the graphlock we get the message
        client.run("graph lock meta.py")
        self.assertIn("WARN: ffmpeg/1.0: requirement harfbuzz/[>=1.0] overridden by meta/1.0"
                      " to harfbuzz/1.0", client.out)

        # Using the graphlock there is no warning message
        client.run("graph build-order conan.lock")
        self.assertNotIn("overridden", client.out)
        self.assertNotIn("WARN", client.out)


class GraphLockBuildRequireErrorTestCase(unittest.TestCase):

    def test(self):
        # https://github.com/conan-io/conan/issues/5807
        client = TestClient()
        client.save({"zlib.py": GenConanfile(),
                     "harfbuzz.py": GenConanfile().with_require_plain("fontconfig/1.0"),
                     "fontconfig.py": GenConanfile(),
                     "ffmpeg.py": GenConanfile().with_build_require_plain("fontconfig/1.0")
                                                .with_build_require_plain("harfbuzz/1.0"),
                     "variant.py": GenConanfile().with_require_plain("ffmpeg/1.0")
                                                 .with_require_plain("fontconfig/1.0")
                                                 .with_require_plain("harfbuzz/1.0")
                                                 .with_require_plain("zlib/1.0")
                     })
        client.run("export zlib.py zlib/1.0@")
        client.run("export fontconfig.py fontconfig/1.0@")
        client.run("export harfbuzz.py harfbuzz/1.0@")
        client.run("export ffmpeg.py ffmpeg/1.0@")

        # Building the graphlock we get the message
        client.run("graph lock variant.py")

        # Using the graphlock there is no warning message
        client.run("graph build-order . --build cascade --build outdated", assert_error=True)
        self.assertIn("ERROR: 'fontconfig' cannot be found in lockfile for this package", client.out)
        self.assertIn("Make sure it was locked ", client.out)


class GraphLockModifyConanfileTestCase(unittest.TestCase):

    def test(self):
        # https://github.com/conan-io/conan/issues/5807
        client = TestClient()
        client.save({"conanfile.py": GenConanfile()})
        client.run("graph lock .")
        client.save({"conanfile.py": GenConanfile().with_require_plain("zlib/1.0")})
        client.run("install . --lockfile", assert_error=True)
        self.assertIn("ERROR: 'zlib' cannot be found in lockfile for this package", client.out)
        self.assertIn("If it is a new requirement, you need to create a new lockile", client.out)
>>>>>>> cd8dd403
<|MERGE_RESOLUTION|>--- conflicted
+++ resolved
@@ -384,124 +384,6 @@
         self._check_lock("Pkg/0.1@user/channel#332c2615c2ff9f78fc40682e733e5aa5")
 
 
-<<<<<<< HEAD
-class GraphLockPyRequiresTransitiveTest(unittest.TestCase):
-    def transitive_py_requires_test(self):
-        # https://github.com/conan-io/conan/issues/5529
-        client = TestClient()
-        client.save({"conanfile.py": GenConanfile()})
-        client.run("export . base/1.0@user/channel")
-
-        conanfile = textwrap.dedent("""
-            from conans import ConanFile
-            class PackageInfo(ConanFile):
-                python_requires = "base/1.0@user/channel"
-            """)
-        client.save({"conanfile.py": conanfile})
-        client.run("export . helper/1.0@user/channel")
-
-        conanfile = textwrap.dedent("""
-            from conans import ConanFile
-            class MyConanfileBase(ConanFile):
-                python_requires = "helper/1.0@user/channel"
-            """)
-        client.save({"conanfile.py": conanfile})
-        client.run("install . pkg/0.1@user/channel")
-        lockfile = load(os.path.join(client.current_folder, "conan.lock"))
-        self.assertIn("base/1.0@user/channel#f3367e0e7d170aa12abccb175fee5f97", lockfile)
-        self.assertIn("helper/1.0@user/channel#539219485c7a9e8e19561db523512b39", lockfile)
-        client.run("source .")
-        self.assertIn("conanfile.py (pkg/0.1@user/channel): Configuring sources in", client.out)
-
-
-class GraphLockPyRequiresTest(unittest.TestCase):
-    def setUp(self):
-        client = TestClient()
-        self.client = client
-        conanfile = textwrap.dedent("""
-            from conans import ConanFile
-            var = 42
-            class Pkg(ConanFile):
-                pass
-            """)
-        client.save({"conanfile.py": conanfile})
-        client.run("export . Tool/0.1@user/channel")
-
-        # Use a consumer with a version range
-        consumer = textwrap.dedent("""
-            from conans import ConanFile
-            class Pkg(ConanFile):
-                name = "Pkg"
-                python_requires = "Tool/[>=0.1]@user/channel"
-                def configure(self):
-                    self.output.info("CONFIGURE VAR=%s" % self.python_requires.Tool.var)
-                def build(self):
-                    self.output.info("BUILD VAR=%s" % self.python_requires.Tool.var)
-            """)
-        client.save({"conanfile.py": consumer})
-        client.run("install .")
-        self.assertIn("Tool/0.1@user/channel", client.out)
-        self.assertIn("conanfile.py (Pkg/None): CONFIGURE VAR=42", client.out)
-        self._check_lock("Pkg/None@")
-
-        client.run("build .")
-        self.assertIn("conanfile.py (Pkg/None): CONFIGURE VAR=42", client.out)
-        self.assertIn("conanfile.py (Pkg/None): BUILD VAR=42", client.out)
-
-        # If we create a new Tool version
-        client.save({"conanfile.py": conanfile.replace("42", "111")})
-        client.run("export . Tool/0.2@user/channel")
-        client.save({"conanfile.py": consumer})
-
-    def _check_lock(self, ref_b):
-        ref_b = repr(ConanFileReference.loads(ref_b, validate=False))
-        lock_file = load(os.path.join(self.client.current_folder, LOCKFILE))
-        self.assertIn("Tool/0.1@user/channel", lock_file)
-        self.assertNotIn("Tool/0.2@user/channel", lock_file)
-        lock_file_json = json.loads(lock_file)
-        self.assertEqual(1, len(lock_file_json["graph_lock"]["nodes"]))
-        self.assertIn("%s:5ab84d6acfe1f23c4fae0ab88f26e3a396351ac9" % ref_b,
-                      lock_file)
-        self.assertIn('"Tool/0.1@user/channel#ac4036130c39cab7715b1402e8c211d3"', lock_file)
-
-    def install_info_test(self):
-        client = self.client
-        # Make sure to use temporary if to not change graph_info.json
-        client.run("install . -if=tmp")
-        self.assertIn("Tool/0.2@user/channel", client.out)
-        client.run("build . -if=tmp")
-        self.assertIn("conanfile.py (Pkg/None): CONFIGURE VAR=111", client.out)
-        self.assertIn("conanfile.py (Pkg/None): BUILD VAR=111", client.out)
-
-        client.run("install . --lockfile")
-        self.assertIn("Tool/0.1@user/channel", client.out)
-        self.assertNotIn("Tool/0.2@user/channel", client.out)
-        self._check_lock("Pkg/None@")
-        client.run("build .")
-        self.assertIn("conanfile.py (Pkg/None): CONFIGURE VAR=42", client.out)
-        self.assertIn("conanfile.py (Pkg/None): BUILD VAR=42", client.out)
-
-        client.run("package .")
-        self.assertIn("conanfile.py (Pkg/None): CONFIGURE VAR=42", client.out)
-
-        client.run("info . --lockfile")
-        self.assertIn("conanfile.py (Pkg/None): CONFIGURE VAR=42", client.out)
-
-    def create_test(self):
-        client = self.client
-        client.run("create . Pkg/0.1@user/channel --lockfile")
-        self.assertIn("Pkg/0.1@user/channel: CONFIGURE VAR=42", client.out)
-        self.assertIn("Pkg/0.1@user/channel: BUILD VAR=42", client.out)
-        self.assertIn("Tool/0.1@user/channel", client.out)
-        self.assertNotIn("Tool/0.2@user/channel", client.out)
-        self._check_lock("Pkg/0.1@user/channel#4e5797887a0f2937e6f0643e8ac6714e")
-
-    def export_pkg_test(self):
-        client = self.client
-        client.run("export-pkg . Pkg/0.1@user/channel --install-folder=.  --lockfile")
-        self.assertIn("Pkg/0.1@user/channel: CONFIGURE VAR=42", client.out)
-        self._check_lock("Pkg/0.1@user/channel#4e5797887a0f2937e6f0643e8ac6714e")
-=======
 class GraphLockConsumerBuildOrderTest(unittest.TestCase):
 
     @parameterized.expand([(True, ), (False, )])
@@ -603,5 +485,4 @@
         client.save({"conanfile.py": GenConanfile().with_require_plain("zlib/1.0")})
         client.run("install . --lockfile", assert_error=True)
         self.assertIn("ERROR: 'zlib' cannot be found in lockfile for this package", client.out)
-        self.assertIn("If it is a new requirement, you need to create a new lockile", client.out)
->>>>>>> cd8dd403
+        self.assertIn("If it is a new requirement, you need to create a new lockile", client.out)