--- conflicted
+++ resolved
@@ -74,7 +74,8 @@
 os=$MYVAR
 """
         a = ProfileParser(txt)
-        a.apply_vars({"MYVAR": "foobar", "MYVAR+": "hello"})
+        a.update_vars({"MYVAR": "foobar", "MYVAR+": "hello"})
+        a.apply_vars()
         self.assertEqual(a.vars, {"MYVAR": "foobar hello"})
         self.assertEqual(a.profile_text, """[settings]
 os=foobar hello""")
@@ -87,6 +88,7 @@
 os=$MYVAR
 """
         a = ProfileParser(txt)
+        a.apply_vars()
         self.assertEqual(a.vars, {"MYVAR": "thing"})
         self.assertEqual(a.profile_text, """[settings]
 os=thing""")
@@ -355,23 +357,6 @@
 
     def include_order_test(self):
         tmp = temp_folder()
-
-<<<<<<< HEAD
-        def save_profile(txt, name):
-            abs_profile_path = os.path.join(tmp, name)
-            save(abs_profile_path, txt)
-
-        profile1 = """
-MYVAR=fromProfile1
-        """
-        save_profile(profile1, "profile1.txt")
-
-        profile2 = """
-include(./profile1.txt)
-MYVAR=fromProfile2
-        """
-        save_profile(profile2, "profile2.txt")
-=======
         save(os.path.join(tmp, "profile1.txt"), "MYVAR=fromProfile1")
 
         profile2 = textwrap.dedent("""
@@ -381,41 +366,24 @@
             os=$MYVAR
             """)
         save(os.path.join(tmp, "profile2.txt"), profile2)
->>>>>>> 84814fd1
         profile, variables = read_profile("./profile2.txt", tmp, None)
-
         self.assertEqual(variables, {"MYVAR": "fromProfile2",
                                      "PROFILE_DIR": tmp.replace('\\', '/')})
-<<<<<<< HEAD
-
+        self.assertEqual(profile.settings["os"], "fromProfile2")
 
     def include_dir_concat_test(self):
         tmp = temp_folder()
-
-        def save_profile(txt, name):
-            abs_profile_path = os.path.join(tmp, name)
-            save(abs_profile_path, txt)
-
-        profile1 = """
-MYVAR=fromProfile1
-        """
-        save_profile(profile1, "profile1.txt")
-
-        profile2 = """
-include(./profile1.txt)
-MYVAR+=fromProfile2
-[env]
-CFLAGS=$MYVAR
-        """
-        save_profile(profile2, "profile2.txt")
+        save(os.path.join(tmp, "profile1.txt"), "MYVAR=fromProfile1")
+
+        profile2 = textwrap.dedent("""
+            include(./profile1.txt)
+            MYVAR+=fromProfile2
+            [settings]
+            os=$MYVAR
+            """)
+        save(os.path.join(tmp, "profile2.txt"), profile2)
 
         profile, variables = read_profile("./profile2.txt", tmp, None)
-        print("*****")
-        print(variables)
-
         self.assertEqual(variables, {"MYVAR": "fromProfile1 fromProfile2",
                                      "PROFILE_DIR": tmp.replace('\\', '/')})
-        self.assertEqual("fromProfile1 fromProfile2", profile.env_values.data[None]["CFLAGS"])
-=======
-        self.assertEqual(profile.settings["os"], "fromProfile2")
->>>>>>> 84814fd1
+        self.assertEqual(profile.settings["os"], "fromProfile1 fromProfile2")